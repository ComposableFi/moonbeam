--- conflicted
+++ resolved
@@ -18,25 +18,14 @@
 serde = { version = "1.0.101", optional = true, default-features = false, features = [ "derive" ] }
 sha3 = { version = "0.9", default-features = false }
 
-<<<<<<< HEAD
-blake2-rfc = { version = "0.2.18", default-features = false, optional = true }
-sp-runtime-interface = { git = "https://github.com/purestake/substrate", default-features = false, branch = "moonbeam-polkadot-v0.9.13" }
-
-sp-core = { git = "https://github.com/purestake/substrate", default-features = false, branch = "moonbeam-polkadot-v0.9.13" }
-sp-io = { git = "https://github.com/purestake/substrate", default-features = false, branch = "moonbeam-polkadot-v0.9.13" }
-sp-runtime = { git = "https://github.com/purestake/substrate", default-features = false, branch = "moonbeam-polkadot-v0.9.13" }
-sp-std = { git = "https://github.com/purestake/substrate", default-features = false, branch = "moonbeam-polkadot-v0.9.13" }
-libsecp256k1 = { version = "0.6", default-features = false, features = ["hmac"] }
-=======
 # Substrate
 parity-scale-codec = { version = "2.2", default-features = false, features = [ "derive" ] }
 scale-info = { version = "1.0", default-features = false, features = [ "derive" ] }
-sp-core = { git = "https://github.com/purestake/substrate", branch = "moonbeam-polkadot-v0.9.12", default-features = false }
-sp-io = { git = "https://github.com/purestake/substrate", branch = "moonbeam-polkadot-v0.9.12", default-features = false }
-sp-runtime = { git = "https://github.com/purestake/substrate", branch = "moonbeam-polkadot-v0.9.12", default-features = false }
-sp-runtime-interface = { git = "https://github.com/purestake/substrate", branch = "moonbeam-polkadot-v0.9.12", default-features = false }
-sp-std = { git = "https://github.com/purestake/substrate", branch = "moonbeam-polkadot-v0.9.12", default-features = false }
->>>>>>> dfe363ba
+sp-core = { git = "https://github.com/purestake/substrate", branch = "moonbeam-polkadot-v0.9.13", default-features = false }
+sp-io = { git = "https://github.com/purestake/substrate", branch = "moonbeam-polkadot-v0.9.13", default-features = false }
+sp-runtime = { git = "https://github.com/purestake/substrate", branch = "moonbeam-polkadot-v0.9.13", default-features = false }
+sp-runtime-interface = { git = "https://github.com/purestake/substrate", branch = "moonbeam-polkadot-v0.9.13", default-features = false }
+sp-std = { git = "https://github.com/purestake/substrate", branch = "moonbeam-polkadot-v0.9.13", default-features = false }
 
 [dev-dependencies]
 hex = "0.4.3"
