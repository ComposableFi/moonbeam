[package]
name = "moonbeam-rpc-primitives-debug"
authors = [ "PureStake" ]
edition = "2018"
homepage = "https://moonbeam.network"
license = "GPL-3.0-only"
repository = "https://github.com/PureStake/moonbeam/"
version = "0.1.0"

[dependencies]
<<<<<<< HEAD
codec = { package = "parity-scale-codec", version = "2.2", default-features = false }
ethereum = { version = "0.10.0", default-features = false, features = ["with-codec"] }
=======
environmental = { version = "1.1.2", default-features = false }
ethereum = { version = "0.9.0", default-features = false, features = [ "with-codec" ] }
>>>>>>> dfe363ba
ethereum-types = { version = "0.12.0", default-features = false }
hex = { version = "0.4", optional = true, features = [ "serde" ] }
serde = { version = "1.0", optional = true, features = [ "derive" ] }
serde_json = { version = "1.0", optional = true }

<<<<<<< HEAD
environmental = { version = "1.1.2", default-features = false }
sp-runtime = { git = "https://github.com/purestake/substrate.git", branch = "moonbeam-polkadot-v0.9.13", default-features = false }
sp-api = { git = "https://github.com/purestake/substrate.git", branch = "moonbeam-polkadot-v0.9.13", default-features = false }
sp-io = { git = "https://github.com/purestake/substrate.git", branch = "moonbeam-polkadot-v0.9.13", default-features = false }
sp-std = { git = "https://github.com/purestake/substrate.git", branch = "moonbeam-polkadot-v0.9.13", default-features = false }
sp-core = { git = "https://github.com/purestake/substrate.git", branch = "moonbeam-polkadot-v0.9.13", default-features = false }
serde = { version = "1.0", features = ["derive"], optional = true }
serde_json = { version = "1.0", optional = true }
hex = { version = "0.4", features = ["serde"], optional = true}
=======
# Substrate
codec = { package = "parity-scale-codec", version = "2.2", default-features = false }
sp-api = { git = "https://github.com/purestake/substrate.git", branch = "moonbeam-polkadot-v0.9.12", default-features = false }
sp-core = { git = "https://github.com/purestake/substrate.git", branch = "moonbeam-polkadot-v0.9.12", default-features = false }
sp-io = { git = "https://github.com/purestake/substrate.git", branch = "moonbeam-polkadot-v0.9.12", default-features = false }
sp-runtime = { git = "https://github.com/purestake/substrate.git", branch = "moonbeam-polkadot-v0.9.12", default-features = false }
sp-std = { git = "https://github.com/purestake/substrate.git", branch = "moonbeam-polkadot-v0.9.12", default-features = false }
>>>>>>> dfe363ba

[features]
default = [ "std" ]
std = [
	"codec/std",
	"environmental/std",
	"ethereum-types/std",
	"ethereum/std",
	"hex",
	"serde",
	"serde_json",
	"sp-api/std",
	"sp-core/std",
	"sp-io/std",
	"sp-runtime/std",
	"sp-std/std",
]<|MERGE_RESOLUTION|>--- conflicted
+++ resolved
@@ -8,37 +8,20 @@
 version = "0.1.0"
 
 [dependencies]
-<<<<<<< HEAD
-codec = { package = "parity-scale-codec", version = "2.2", default-features = false }
-ethereum = { version = "0.10.0", default-features = false, features = ["with-codec"] }
-=======
 environmental = { version = "1.1.2", default-features = false }
-ethereum = { version = "0.9.0", default-features = false, features = [ "with-codec" ] }
->>>>>>> dfe363ba
+ethereum = { version = "0.10.0", default-features = false, features = [ "with-codec" ] }
 ethereum-types = { version = "0.12.0", default-features = false }
 hex = { version = "0.4", optional = true, features = [ "serde" ] }
 serde = { version = "1.0", optional = true, features = [ "derive" ] }
 serde_json = { version = "1.0", optional = true }
 
-<<<<<<< HEAD
-environmental = { version = "1.1.2", default-features = false }
-sp-runtime = { git = "https://github.com/purestake/substrate.git", branch = "moonbeam-polkadot-v0.9.13", default-features = false }
-sp-api = { git = "https://github.com/purestake/substrate.git", branch = "moonbeam-polkadot-v0.9.13", default-features = false }
-sp-io = { git = "https://github.com/purestake/substrate.git", branch = "moonbeam-polkadot-v0.9.13", default-features = false }
-sp-std = { git = "https://github.com/purestake/substrate.git", branch = "moonbeam-polkadot-v0.9.13", default-features = false }
-sp-core = { git = "https://github.com/purestake/substrate.git", branch = "moonbeam-polkadot-v0.9.13", default-features = false }
-serde = { version = "1.0", features = ["derive"], optional = true }
-serde_json = { version = "1.0", optional = true }
-hex = { version = "0.4", features = ["serde"], optional = true}
-=======
 # Substrate
 codec = { package = "parity-scale-codec", version = "2.2", default-features = false }
-sp-api = { git = "https://github.com/purestake/substrate.git", branch = "moonbeam-polkadot-v0.9.12", default-features = false }
-sp-core = { git = "https://github.com/purestake/substrate.git", branch = "moonbeam-polkadot-v0.9.12", default-features = false }
-sp-io = { git = "https://github.com/purestake/substrate.git", branch = "moonbeam-polkadot-v0.9.12", default-features = false }
-sp-runtime = { git = "https://github.com/purestake/substrate.git", branch = "moonbeam-polkadot-v0.9.12", default-features = false }
-sp-std = { git = "https://github.com/purestake/substrate.git", branch = "moonbeam-polkadot-v0.9.12", default-features = false }
->>>>>>> dfe363ba
+sp-api = { git = "https://github.com/purestake/substrate.git", branch = "moonbeam-polkadot-v0.9.13", default-features = false }
+sp-core = { git = "https://github.com/purestake/substrate.git", branch = "moonbeam-polkadot-v0.9.13", default-features = false }
+sp-io = { git = "https://github.com/purestake/substrate.git", branch = "moonbeam-polkadot-v0.9.13", default-features = false }
+sp-runtime = { git = "https://github.com/purestake/substrate.git", branch = "moonbeam-polkadot-v0.9.13", default-features = false }
+sp-std = { git = "https://github.com/purestake/substrate.git", branch = "moonbeam-polkadot-v0.9.13", default-features = false }
 
 [features]
 default = [ "std" ]
