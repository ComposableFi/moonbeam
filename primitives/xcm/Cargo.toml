--- conflicted
+++ resolved
@@ -11,31 +11,23 @@
 targets = [ "x86_64-unknown-linux-gnu" ]
 
 [dependencies]
-frame-support = { git = "https://github.com/purestake/substrate", branch = "moonbeam-polkadot-v0.9.12", default-features = false }
-frame-system = { git = "https://github.com/purestake/substrate", branch = "moonbeam-polkadot-v0.9.12", default-features = false }
+log = "0.4"
 hex = { version = "0.4", default-features = false }
-log = "0.4"
+serde = { version = "1.0.101", optional = true, default-features = false, features = [ "derive" ] }
+sha3 = { version = "0.8", default-features = false }
+
+# Substrate
+frame-support = { git = "https://github.com/purestake/substrate", branch = "moonbeam-polkadot-v0.9.13", default-features = false }
+frame-system = { git = "https://github.com/purestake/substrate", branch = "moonbeam-polkadot-v0.9.13", default-features = false }
 parity-scale-codec = { version = "2.2", default-features = false, features = [ "derive" ] }
 scale-info = { version = "1.0", default-features = false, features = [ "derive" ] }
-serde = { version = "1.0.101", optional = true, default-features = false, features = [ "derive" ] }
-sha3 = { version = "0.8", default-features = false }
-<<<<<<< HEAD
-sp-std = { git = "https://github.com/purestake/substrate", default-features = false, branch = "moonbeam-polkadot-v0.9.13" }
-sp-runtime = { git = "https://github.com/purestake/substrate", default-features = false, branch = "moonbeam-polkadot-v0.9.13" }
-frame-support = { git = "https://github.com/purestake/substrate", default-features = false, branch = "moonbeam-polkadot-v0.9.13" }
-frame-system = { git = "https://github.com/purestake/substrate", default-features = false, branch = "moonbeam-polkadot-v0.9.13" }
+sp-runtime = { git = "https://github.com/purestake/substrate", branch = "moonbeam-polkadot-v0.9.13", default-features = false }
+sp-std = { git = "https://github.com/purestake/substrate", branch = "moonbeam-polkadot-v0.9.13", default-features = false }
 
-xcm =  { git = "https://github.com/purestake/polkadot", default-features = false, branch = "moonbeam-polkadot-v0.9.13" }
-xcm-builder =  { git = "https://github.com/purestake/polkadot", default-features = false, branch = "moonbeam-polkadot-v0.9.13" }
-xcm-executor =  { git = "https://github.com/purestake/polkadot", default-features = false, branch = "moonbeam-polkadot-v0.9.13" }
-=======
-sp-runtime = { git = "https://github.com/purestake/substrate", branch = "moonbeam-polkadot-v0.9.12", default-features = false }
-sp-std = { git = "https://github.com/purestake/substrate", branch = "moonbeam-polkadot-v0.9.12", default-features = false }
-
-xcm = { git = "https://github.com/purestake/polkadot", branch = "moonbeam-polkadot-v0.9.12", default-features = false }
-xcm-builder = { git = "https://github.com/purestake/polkadot", branch = "moonbeam-polkadot-v0.9.12", default-features = false }
-xcm-executor = { git = "https://github.com/purestake/polkadot", branch = "moonbeam-polkadot-v0.9.12", default-features = false }
->>>>>>> dfe363ba
+# Polkadot / XCM
+xcm = { git = "https://github.com/purestake/polkadot", branch = "moonbeam-polkadot-v0.9.13", default-features = false }
+xcm-builder = { git = "https://github.com/purestake/polkadot", branch = "moonbeam-polkadot-v0.9.13", default-features = false }
+xcm-executor = { git = "https://github.com/purestake/polkadot", branch = "moonbeam-polkadot-v0.9.13", default-features = false }
 
 [features]
 default = [ "std" ]
