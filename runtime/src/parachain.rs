// Copyright 2019-2020 PureStake Inc.
// This file is part of Moonbeam.

// Moonbeam is free software: you can redistribute it and/or modify
// it under the terms of the GNU General Public License as published by
// the Free Software Foundation, either version 3 of the License, or
// (at your option) any later version.

// Moonbeam is distributed in the hope that it will be useful,
// but WITHOUT ANY WARRANTY; without even the implied warranty of
// MERCHANTABILITY or FITNESS FOR A PARTICULAR PURPOSE.  See the
// GNU General Public License for more details.

// You should have received a copy of the GNU General Public License
// along with Moonbeam.  If not, see <http://www.gnu.org/licenses/>.

#[macro_export]
macro_rules! runtime_parachain {
	() => {

		/// This runtime version.
		pub const VERSION: RuntimeVersion = RuntimeVersion {
			spec_name: create_runtime_str!("moonbase-alphanet"),
			impl_name: create_runtime_str!("moonbase-alphanet"),
			authoring_version: 3,
			spec_version: 4,
			impl_version: 0,
			apis: RUNTIME_API_VERSIONS,
			transaction_version: 1,
		};

		impl cumulus_parachain_upgrade::Trait for Runtime {
			type Event = Event;
			type OnValidationData = ();
		}

		impl parachain_info::Trait for Runtime {}

		// TODO Consensus not supported in parachain
		impl<F: FindAuthor<u32>> FindAuthor<H160> for EthereumFindAuthor<F> {
			fn find_author<'a, I>(_digests: I) -> Option<H160>
			where
				I: 'a + IntoIterator<Item = (ConsensusEngineId, &'a [u8])>,
			{
				None
			}
		}

		pub struct PhantomAura;
		impl FindAuthor<u32> for PhantomAura {
			fn find_author<'a, I>(_digests: I) -> Option<u32>
			where
				I: 'a + IntoIterator<Item = (ConsensusEngineId, &'a [u8])>,
			{
				Some(0 as u32)
			}
		}

		construct_runtime! {
			pub enum Runtime where
				Block = Block,
				NodeBlock = opaque::Block,
				UncheckedExtrinsic = UncheckedExtrinsic
			{
				System: frame_system::{Module, Call, Storage, Config, Event<T>},
				Timestamp: pallet_timestamp::{Module, Call, Storage, Inherent},
				Balances: pallet_balances::{Module, Call, Storage, Config<T>, Event<T>},
				Sudo: pallet_sudo::{Module, Call, Storage, Config<T>, Event<T>},
				RandomnessCollectiveFlip: pallet_randomness_collective_flip::{Module, Call, Storage},
				ParachainUpgrade: cumulus_parachain_upgrade::{Module, Call, Storage, Inherent, Event},
				TransactionPayment: pallet_transaction_payment::{Module, Storage},
				ParachainInfo: parachain_info::{Module, Storage, Config},
<<<<<<< HEAD
=======
				TokenDealer: cumulus_token_dealer::{Module, Call, Event<T>},
				EthereumChainId: pallet_ethereum_chain_id::{Module, Storage, Config},
>>>>>>> 994ad70e
				EVM: pallet_evm::{Module, Config, Call, Storage, Event<T>},
				Ethereum: pallet_ethereum::{Module, Call, Storage, Event, Config, ValidateUnsigned},
			}
		}
	};
}<|MERGE_RESOLUTION|>--- conflicted
+++ resolved
@@ -70,11 +70,6 @@
 				ParachainUpgrade: cumulus_parachain_upgrade::{Module, Call, Storage, Inherent, Event},
 				TransactionPayment: pallet_transaction_payment::{Module, Storage},
 				ParachainInfo: parachain_info::{Module, Storage, Config},
-<<<<<<< HEAD
-=======
-				TokenDealer: cumulus_token_dealer::{Module, Call, Event<T>},
-				EthereumChainId: pallet_ethereum_chain_id::{Module, Storage, Config},
->>>>>>> 994ad70e
 				EVM: pallet_evm::{Module, Config, Call, Storage, Event<T>},
 				Ethereum: pallet_ethereum::{Module, Call, Storage, Event, Config, ValidateUnsigned},
 			}
