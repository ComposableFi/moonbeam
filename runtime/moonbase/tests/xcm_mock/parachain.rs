--- conflicted
+++ resolved
@@ -18,11 +18,7 @@
 
 use frame_support::{
 	construct_runtime, parameter_types,
-<<<<<<< HEAD
-	traits::{Everything, Get, Nothing, PalletInfo as PalletInfoTrait, PalletInfoAccess},
-=======
 	traits::{Everything, Get, Nothing, PalletInfoAccess},
->>>>>>> fc0c03fa
 	weights::Weight,
 	PalletId,
 };
