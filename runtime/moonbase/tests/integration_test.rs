// Copyright 2019-2021 PureStake Inc.
// This file is part of Moonbeam.

// Moonbeam is free software: you can redistribute it and/or modify
// it under the terms of the GNU General Public License as published by
// the Free Software Foundation, either version 3 of the License, or
// (at your option) any later version.

// Moonbeam is distributed in the hope that it will be useful,
// but WITHOUT ANY WARRANTY; without even the implied warranty of
// MERCHANTABILITY or FITNESS FOR A PARTICULAR PURPOSE.  See the
// GNU General Public License for more details.

// You should have received a copy of the GNU General Public License
// along with Moonbeam.  If not, see <http://www.gnu.org/licenses/>.

//! Moonbase Runtime Integration Tests

mod common;
use common::*;

use xcm::v0::{
	Junction::{self, PalletInstance, Parachain, Parent},
	MultiLocation::*,
};

use evm::{executor::PrecompileOutput, ExitError, ExitSucceed};
use frame_support::{
	assert_noop, assert_ok,
	dispatch::Dispatchable,
	traits::{fungible::Inspect, PalletInfo, StorageInfo, StorageInfoTrait},
	weights::{DispatchClass, Weight},
	StorageHasher, Twox128,
};
use moonbase_runtime::{
<<<<<<< HEAD
	currency::UNIT, AccountId, AssetManager, AssetMetaData, AssetType, Balances, BlockWeights,
	Call, CrowdloanRewards, Event, ParachainStaking, Precompiles, Runtime, System,
=======
	currency::UNIT, AccountId, AssetManager, Balances, BlockWeights, Call, CrowdloanRewards, Event,
	ParachainStaking, Precompiles, Runtime, System,
>>>>>>> 283dc2e2
};
use nimbus_primitives::NimbusId;
use pallet_evm::PrecompileSet;
use pallet_transaction_payment::Multiplier;
use parachain_staking::{Bond, NominatorAdded};
use parity_scale_codec::Encode;
use sha3::{Digest, Keccak256};
use sp_core::Pair;
use sp_core::{Public, H160, U256};
use sp_runtime::{
	traits::{Convert, One},
	DispatchError,
};
use xcm::v0::{Junction, MultiLocation::*};

#[test]
fn fast_track_available() {
	assert!(<moonbase_runtime::Runtime as pallet_democracy::Config>::InstantAllowed::get());
}

#[test]
fn verify_pallet_prefixes() {
	fn is_pallet_prefix<P: 'static>(name: &str) {
		// Compares the unhashed pallet prefix in the `StorageInstance` implementation by every
		// storage item in the pallet P. This pallet prefix is used in conjunction with the
		// item name to get the unique storage key: hash(PalletPrefix) + hash(StorageName)
		// https://github.com/paritytech/substrate/blob/master/frame/support/procedural/src/pallet/
		// expand/storage.rs#L389-L401
		assert_eq!(
			<moonbase_runtime::Runtime as frame_system::Config>::PalletInfo::name::<P>(),
			Some(name)
		);
	}
	// TODO: use StorageInfoTrait from https://github.com/paritytech/substrate/pull/9246
	// This is now available with polkadot-v0.9.9 dependencies
	is_pallet_prefix::<moonbase_runtime::System>("System");
	is_pallet_prefix::<moonbase_runtime::Utility>("Utility");
	is_pallet_prefix::<moonbase_runtime::RandomnessCollectiveFlip>("RandomnessCollectiveFlip");
	is_pallet_prefix::<moonbase_runtime::ParachainSystem>("ParachainSystem");
	is_pallet_prefix::<moonbase_runtime::TransactionPayment>("TransactionPayment");
	is_pallet_prefix::<moonbase_runtime::ParachainInfo>("ParachainInfo");
	is_pallet_prefix::<moonbase_runtime::EthereumChainId>("EthereumChainId");
	is_pallet_prefix::<moonbase_runtime::EVM>("EVM");
	is_pallet_prefix::<moonbase_runtime::Ethereum>("Ethereum");
	is_pallet_prefix::<moonbase_runtime::ParachainStaking>("ParachainStaking");
	is_pallet_prefix::<moonbase_runtime::Scheduler>("Scheduler");
	is_pallet_prefix::<moonbase_runtime::Democracy>("Democracy");
	is_pallet_prefix::<moonbase_runtime::CouncilCollective>("CouncilCollective");
	is_pallet_prefix::<moonbase_runtime::TechComitteeCollective>("TechComitteeCollective");
	is_pallet_prefix::<moonbase_runtime::Treasury>("Treasury");
	is_pallet_prefix::<moonbase_runtime::AuthorInherent>("AuthorInherent");
	is_pallet_prefix::<moonbase_runtime::AuthorFilter>("AuthorFilter");
	is_pallet_prefix::<moonbase_runtime::CrowdloanRewards>("CrowdloanRewards");
	is_pallet_prefix::<moonbase_runtime::AuthorMapping>("AuthorMapping");
	is_pallet_prefix::<moonbase_runtime::MaintenanceMode>("MaintenanceMode");
	let prefix = |pallet_name, storage_name| {
		let mut res = [0u8; 32];
		res[0..16].copy_from_slice(&Twox128::hash(pallet_name));
		res[16..32].copy_from_slice(&Twox128::hash(storage_name));
		res.to_vec()
	};
	assert_eq!(
		<moonbase_runtime::Timestamp as StorageInfoTrait>::storage_info(),
		vec![
			StorageInfo {
				pallet_name: b"Timestamp".to_vec(),
				storage_name: b"Now".to_vec(),
				prefix: prefix(b"Timestamp", b"Now"),
				max_values: Some(1),
				max_size: Some(8),
			},
			StorageInfo {
				pallet_name: b"Timestamp".to_vec(),
				storage_name: b"DidUpdate".to_vec(),
				prefix: prefix(b"Timestamp", b"DidUpdate"),
				max_values: Some(1),
				max_size: Some(1),
			}
		]
	);
	assert_eq!(
		<moonbase_runtime::Balances as StorageInfoTrait>::storage_info(),
		vec![
			StorageInfo {
				pallet_name: b"Balances".to_vec(),
				storage_name: b"TotalIssuance".to_vec(),
				prefix: prefix(b"Balances", b"TotalIssuance"),
				max_values: Some(1),
				max_size: Some(16),
			},
			StorageInfo {
				pallet_name: b"Balances".to_vec(),
				storage_name: b"Account".to_vec(),
				prefix: prefix(b"Balances", b"Account"),
				max_values: Some(300_000),
				max_size: Some(100),
			},
			StorageInfo {
				pallet_name: b"Balances".to_vec(),
				storage_name: b"Locks".to_vec(),
				prefix: prefix(b"Balances", b"Locks"),
				max_values: Some(300_000),
				max_size: Some(1287),
			},
			StorageInfo {
				pallet_name: b"Balances".to_vec(),
				storage_name: b"Reserves".to_vec(),
				prefix: prefix(b"Balances", b"Reserves"),
				max_values: None,
				max_size: Some(1037),
			},
			StorageInfo {
				pallet_name: b"Balances".to_vec(),
				storage_name: b"StorageVersion".to_vec(),
				prefix: prefix(b"Balances", b"StorageVersion"),
				max_values: Some(1),
				max_size: Some(1),
			}
		]
	);
	assert_eq!(
		<moonbase_runtime::Sudo as StorageInfoTrait>::storage_info(),
		vec![StorageInfo {
			pallet_name: b"Sudo".to_vec(),
			storage_name: b"Key".to_vec(),
			prefix: prefix(b"Sudo", b"Key"),
			max_values: Some(1),
			max_size: Some(20),
		}]
	);
	assert_eq!(
		<moonbase_runtime::Proxy as StorageInfoTrait>::storage_info(),
		vec![
			StorageInfo {
				pallet_name: b"Proxy".to_vec(),
				storage_name: b"Proxies".to_vec(),
				prefix: prefix(b"Proxy", b"Proxies"),
				max_values: None,
				max_size: Some(845),
			},
			StorageInfo {
				pallet_name: b"Proxy".to_vec(),
				storage_name: b"Announcements".to_vec(),
				prefix: prefix(b"Proxy", b"Announcements"),
				max_values: None,
				max_size: Some(1837),
			}
		]
	);
	assert_eq!(
		<moonbase_runtime::MaintenanceMode as StorageInfoTrait>::storage_info(),
		vec![StorageInfo {
			pallet_name: b"MaintenanceMode".to_vec(),
			storage_name: b"MaintenanceMode".to_vec(),
			prefix: prefix(b"MaintenanceMode", b"MaintenanceMode"),
			max_values: Some(1),
			max_size: Some(1),
		},]
	);
}

#[test]
fn verify_pallet_indices() {
	fn is_pallet_index<P: 'static>(index: usize) {
		assert_eq!(
			<moonbase_runtime::Runtime as frame_system::Config>::PalletInfo::index::<P>(),
			Some(index)
		);
	}
	is_pallet_index::<moonbase_runtime::System>(0);
	is_pallet_index::<moonbase_runtime::Utility>(1);
	is_pallet_index::<moonbase_runtime::Timestamp>(2);
	is_pallet_index::<moonbase_runtime::Balances>(3);
	is_pallet_index::<moonbase_runtime::Sudo>(4);
	is_pallet_index::<moonbase_runtime::RandomnessCollectiveFlip>(5);
	is_pallet_index::<moonbase_runtime::ParachainSystem>(6);
	is_pallet_index::<moonbase_runtime::TransactionPayment>(7);
	is_pallet_index::<moonbase_runtime::ParachainInfo>(8);
	is_pallet_index::<moonbase_runtime::EthereumChainId>(9);
	is_pallet_index::<moonbase_runtime::EVM>(10);
	is_pallet_index::<moonbase_runtime::Ethereum>(11);
	is_pallet_index::<moonbase_runtime::ParachainStaking>(12);
	is_pallet_index::<moonbase_runtime::Scheduler>(13);
	is_pallet_index::<moonbase_runtime::Democracy>(14);
	is_pallet_index::<moonbase_runtime::CouncilCollective>(15);
	is_pallet_index::<moonbase_runtime::TechComitteeCollective>(16);
	is_pallet_index::<moonbase_runtime::Treasury>(17);
	is_pallet_index::<moonbase_runtime::AuthorInherent>(18);
	is_pallet_index::<moonbase_runtime::AuthorFilter>(19);
	is_pallet_index::<moonbase_runtime::CrowdloanRewards>(20);
	is_pallet_index::<moonbase_runtime::AuthorMapping>(21);
	is_pallet_index::<moonbase_runtime::Proxy>(22);
	is_pallet_index::<moonbase_runtime::MaintenanceMode>(23);
}

#[test]
fn join_collator_candidates() {
	ExtBuilder::default()
		.with_balances(vec![
			(AccountId::from(ALICE), 2_000 * UNIT),
			(AccountId::from(BOB), 2_000 * UNIT),
			(AccountId::from(CHARLIE), 1_100 * UNIT),
			(AccountId::from(DAVE), 1_000 * UNIT),
		])
		.with_collators(vec![
			(AccountId::from(ALICE), 1_000 * UNIT),
			(AccountId::from(BOB), 1_000 * UNIT),
		])
		.with_nominations(vec![
			(AccountId::from(CHARLIE), AccountId::from(ALICE), 50 * UNIT),
			(AccountId::from(CHARLIE), AccountId::from(BOB), 50 * UNIT),
		])
		.build()
		.execute_with(|| {
			assert_noop!(
				ParachainStaking::join_candidates(
					origin_of(AccountId::from(ALICE)),
					1_000 * UNIT,
					2u32
				),
				parachain_staking::Error::<Runtime>::CandidateExists
			);
			assert_noop!(
				ParachainStaking::join_candidates(
					origin_of(AccountId::from(CHARLIE)),
					1_000 * UNIT,
					2u32
				),
				parachain_staking::Error::<Runtime>::NominatorExists
			);
			assert!(System::events().is_empty());
			assert_ok!(ParachainStaking::join_candidates(
				origin_of(AccountId::from(DAVE)),
				1_000 * UNIT,
				2u32
			));
			assert_eq!(
				last_event(),
				Event::ParachainStaking(parachain_staking::Event::JoinedCollatorCandidates(
					AccountId::from(DAVE),
					1_000 * UNIT,
					3_100 * UNIT
				))
			);
			let candidates = ParachainStaking::candidate_pool();
			assert_eq!(
				candidates.0[0],
				Bond {
					owner: AccountId::from(ALICE),
					amount: 1_050 * UNIT
				}
			);
			assert_eq!(
				candidates.0[1],
				Bond {
					owner: AccountId::from(BOB),
					amount: 1_050 * UNIT
				}
			);
			assert_eq!(
				candidates.0[2],
				Bond {
					owner: AccountId::from(DAVE),
					amount: 1_000 * UNIT
				}
			);
		});
}

#[test]
fn transfer_through_evm_to_stake() {
	ExtBuilder::default()
		.with_balances(vec![(AccountId::from(ALICE), 2_000 * UNIT)])
		.build()
		.execute_with(|| {
			// Charlie has no balance => fails to stake
			assert_noop!(
				ParachainStaking::join_candidates(
					origin_of(AccountId::from(CHARLIE)),
					1_000 * UNIT,
					0u32
				),
				DispatchError::Module {
					index: 3,
					error: 2,
					message: Some("InsufficientBalance")
				}
			);

			// Alice transfer from free balance 2000 UNIT to Bob
			assert_ok!(Balances::transfer(
				origin_of(AccountId::from(ALICE)),
				AccountId::from(BOB),
				2_000 * UNIT,
			));
			assert_eq!(Balances::free_balance(AccountId::from(BOB)), 2_000 * UNIT);

			let gas_limit = 100000u64;
			let gas_price: U256 = 1_000_000_000.into();
			// Bob transfers 1000 UNIT to Charlie via EVM
			assert_ok!(Call::EVM(pallet_evm::Call::<Runtime>::call(
				AccountId::from(BOB),
				AccountId::from(CHARLIE),
				Vec::new(),
				(1_000 * UNIT).into(),
				gas_limit,
				gas_price,
				None
			))
			.dispatch(<Runtime as frame_system::Config>::Origin::root()));
			assert_eq!(
				Balances::free_balance(AccountId::from(CHARLIE)),
				1_000 * UNIT,
			);

			// Charlie can stake now
			assert_ok!(ParachainStaking::join_candidates(
				origin_of(AccountId::from(CHARLIE)),
				1_000 * UNIT,
				0u32,
			),);
			let candidates = ParachainStaking::candidate_pool();
			assert_eq!(
				candidates.0[0],
				Bond {
					owner: AccountId::from(CHARLIE),
					amount: 1_000 * UNIT
				}
			);
		});
}

#[test]
fn reward_block_authors() {
	ExtBuilder::default()
		.with_balances(vec![
			// Alice gets 100 extra tokens for her mapping deposit
			(AccountId::from(ALICE), 2_100 * UNIT),
			(AccountId::from(BOB), 1_000 * UNIT),
		])
		.with_collators(vec![(AccountId::from(ALICE), 1_000 * UNIT)])
		.with_nominations(vec![(
			AccountId::from(BOB),
			AccountId::from(ALICE),
			500 * UNIT,
		)])
		.with_mappings(vec![(
			NimbusId::from_slice(&ALICE_NIMBUS),
			AccountId::from(ALICE),
		)])
		.build()
		.execute_with(|| {
			set_parachain_inherent_data();
			for x in 2..599 {
				set_author(NimbusId::from_slice(&ALICE_NIMBUS));
				run_to_block(x);
			}
			// no rewards doled out yet
			assert_eq!(Balances::free_balance(AccountId::from(ALICE)), 1_000 * UNIT,);
			assert_eq!(Balances::free_balance(AccountId::from(BOB)), 500 * UNIT,);
			set_author(NimbusId::from_slice(&ALICE_NIMBUS));
			run_to_block(600);
			// rewards minted and distributed
			assert_eq!(
				Balances::free_balance(AccountId::from(ALICE)),
				1113666666584000000000,
			);
			assert_eq!(
				Balances::free_balance(AccountId::from(BOB)),
				541333333292000000000,
			);
		});
}

#[test]
fn reward_block_authors_with_parachain_bond_reserved() {
	ExtBuilder::default()
		.with_balances(vec![
			// Alice gets 100 extra tokens for her mapping deposit
			(AccountId::from(ALICE), 2_100 * UNIT),
			(AccountId::from(BOB), 1_000 * UNIT),
			(AccountId::from(CHARLIE), UNIT),
		])
		.with_collators(vec![(AccountId::from(ALICE), 1_000 * UNIT)])
		.with_nominations(vec![(
			AccountId::from(BOB),
			AccountId::from(ALICE),
			500 * UNIT,
		)])
		.with_mappings(vec![(
			NimbusId::from_slice(&ALICE_NIMBUS),
			AccountId::from(ALICE),
		)])
		.build()
		.execute_with(|| {
			set_parachain_inherent_data();
			assert_ok!(ParachainStaking::set_parachain_bond_account(
				root_origin(),
				AccountId::from(CHARLIE),
			),);
			for x in 2..599 {
				set_author(NimbusId::from_slice(&ALICE_NIMBUS));
				run_to_block(x);
			}
			// no rewards doled out yet
			assert_eq!(Balances::free_balance(AccountId::from(ALICE)), 1_000 * UNIT,);
			assert_eq!(Balances::free_balance(AccountId::from(BOB)), 500 * UNIT,);
			assert_eq!(Balances::free_balance(AccountId::from(CHARLIE)), UNIT,);
			set_author(NimbusId::from_slice(&ALICE_NIMBUS));
			run_to_block(600);
			// rewards minted and distributed
			assert_eq!(
				Balances::free_balance(AccountId::from(ALICE)),
				1079592333275448000000,
			);
			assert_eq!(
				Balances::free_balance(AccountId::from(BOB)),
				528942666637724000000,
			);
			// 30% reserved for parachain bond
			assert_eq!(
				Balances::free_balance(AccountId::from(CHARLIE)),
				47515000000000000000,
			);
		});
}

#[test]
fn initialize_crowdloan_addresses_with_batch_and_pay() {
	ExtBuilder::default()
		.with_balances(vec![
			(AccountId::from(ALICE), 2_000 * UNIT),
			(AccountId::from(BOB), 1_000 * UNIT),
		])
		.with_collators(vec![(AccountId::from(ALICE), 1_000 * UNIT)])
		.with_mappings(vec![(
			NimbusId::from_slice(&ALICE_NIMBUS),
			AccountId::from(ALICE),
		)])
		.with_crowdloan_fund(3_000_000 * UNIT)
		.build()
		.execute_with(|| {
			// set parachain inherent data
			set_parachain_inherent_data();
			set_author(NimbusId::from_slice(&ALICE_NIMBUS));
			for x in 1..3 {
				run_to_block(x);
			}
			let init_block = CrowdloanRewards::init_vesting_block();
			// This matches the previous vesting
			let end_block = init_block + 4 * WEEKS;
			// Batch calls always succeed. We just need to check the inner event
			assert_ok!(
				Call::Utility(pallet_utility::Call::<Runtime>::batch_all(vec![
					Call::CrowdloanRewards(
						pallet_crowdloan_rewards::Call::<Runtime>::initialize_reward_vec(vec![(
							[4u8; 32].into(),
							Some(AccountId::from(CHARLIE)),
							1_500_000 * UNIT
						)])
					),
					Call::CrowdloanRewards(
						pallet_crowdloan_rewards::Call::<Runtime>::initialize_reward_vec(vec![(
							[5u8; 32].into(),
							Some(AccountId::from(DAVE)),
							1_500_000 * UNIT
						)])
					),
					Call::CrowdloanRewards(
						pallet_crowdloan_rewards::Call::<Runtime>::complete_initialization(
							end_block
						)
					)
				]))
				.dispatch(root_origin())
			);
			// 30 percent initial payout
			assert_eq!(Balances::balance(&AccountId::from(CHARLIE)), 450_000 * UNIT);
			// 30 percent initial payout
			assert_eq!(Balances::balance(&AccountId::from(DAVE)), 450_000 * UNIT);
			let expected = Event::Utility(pallet_utility::Event::BatchCompleted);
			assert_eq!(last_event(), expected);
			// This one should fail, as we already filled our data
			assert_ok!(Call::Utility(pallet_utility::Call::<Runtime>::batch(vec![
				Call::CrowdloanRewards(
					pallet_crowdloan_rewards::Call::<Runtime>::initialize_reward_vec(vec![(
						[4u8; 32].into(),
						Some(AccountId::from(ALICE)),
						432000
					)])
				)
			]))
			.dispatch(root_origin()));
			let expected_fail = Event::Utility(pallet_utility::Event::BatchInterrupted(
				0,
				DispatchError::Module {
					index: 20,
					error: 8,
					message: None,
				},
			));
			assert_eq!(last_event(), expected_fail);
			// Claim 1 block.
			assert_ok!(CrowdloanRewards::claim(origin_of(AccountId::from(CHARLIE))));
			assert_ok!(CrowdloanRewards::claim(origin_of(AccountId::from(DAVE))));

			let vesting_period = 4 * WEEKS as u128;
			let per_block = (1_050_000 * UNIT) / vesting_period;

			assert_eq!(
				CrowdloanRewards::accounts_payable(&AccountId::from(CHARLIE))
					.unwrap()
					.claimed_reward,
				(450_000 * UNIT) + per_block
			);
			assert_eq!(
				CrowdloanRewards::accounts_payable(&AccountId::from(DAVE))
					.unwrap()
					.claimed_reward,
				(450_000 * UNIT) + per_block
			);
			// The total claimed reward should be equal to the account balance at this point.
			assert_eq!(
				Balances::balance(&AccountId::from(CHARLIE)),
				(450_000 * UNIT) + per_block
			);
			assert_eq!(
				Balances::balance(&AccountId::from(DAVE)),
				(450_000 * UNIT) + per_block
			);
			assert_noop!(
				CrowdloanRewards::claim(origin_of(AccountId::from(ALICE))),
				pallet_crowdloan_rewards::Error::<Runtime>::NoAssociatedClaim
			);
		});
}

#[test]
fn initialize_crowdloan_address_and_change_with_relay_key_sig() {
	ExtBuilder::default()
		.with_balances(vec![
			(AccountId::from(ALICE), 2_000 * UNIT),
			(AccountId::from(BOB), 1_000 * UNIT),
		])
		.with_collators(vec![(AccountId::from(ALICE), 1_000 * UNIT)])
		.with_mappings(vec![(
			NimbusId::from_slice(&ALICE_NIMBUS),
			AccountId::from(ALICE),
		)])
		.with_crowdloan_fund(3_000_000 * UNIT)
		.build()
		.execute_with(|| {
			// set parachain inherent data
			set_parachain_inherent_data();
			set_author(NimbusId::from_slice(&ALICE_NIMBUS));
			for x in 1..3 {
				run_to_block(x);
			}
			let init_block = CrowdloanRewards::init_vesting_block();
			// This matches the previous vesting
			let end_block = init_block + 4 * WEEKS;

			let (pair1, _) = sp_core::sr25519::Pair::generate();
			let (pair2, _) = sp_core::sr25519::Pair::generate();

			let public1 = pair1.public();
			let public2 = pair2.public();

			// signature is new_account || previous_account
			let mut message = AccountId::from(DAVE).encode();
			message.append(&mut AccountId::from(CHARLIE).encode());
			let signature1 = pair1.sign(&message);
			let signature2 = pair2.sign(&message);

			// Batch calls always succeed. We just need to check the inner event
			assert_ok!(
				// two relay accounts pointing at the same reward account
				Call::Utility(pallet_utility::Call::<Runtime>::batch_all(vec![
					Call::CrowdloanRewards(
						pallet_crowdloan_rewards::Call::<Runtime>::initialize_reward_vec(vec![(
							public1.into(),
							Some(AccountId::from(CHARLIE)),
							1_500_000 * UNIT
						)])
					),
					Call::CrowdloanRewards(
						pallet_crowdloan_rewards::Call::<Runtime>::initialize_reward_vec(vec![(
							public2.into(),
							Some(AccountId::from(CHARLIE)),
							1_500_000 * UNIT
						)])
					),
					Call::CrowdloanRewards(
						pallet_crowdloan_rewards::Call::<Runtime>::complete_initialization(
							end_block
						)
					)
				]))
				.dispatch(root_origin())
			);
			// 30 percent initial payout
			assert_eq!(Balances::balance(&AccountId::from(CHARLIE)), 900_000 * UNIT);

			// this should fail, as we are only providing one signature
			assert_noop!(
				CrowdloanRewards::change_association_with_relay_keys(
					origin_of(AccountId::from(CHARLIE)),
					AccountId::from(DAVE),
					AccountId::from(CHARLIE),
					vec![(public1.into(), signature1.clone().into())]
				),
				pallet_crowdloan_rewards::Error::<Runtime>::InsufficientNumberOfValidProofs
			);

			// this should be valid
			assert_ok!(CrowdloanRewards::change_association_with_relay_keys(
				origin_of(AccountId::from(CHARLIE)),
				AccountId::from(DAVE),
				AccountId::from(CHARLIE),
				vec![
					(public1.into(), signature1.into()),
					(public2.into(), signature2.into())
				]
			));

			assert_eq!(
				CrowdloanRewards::accounts_payable(&AccountId::from(DAVE))
					.unwrap()
					.claimed_reward,
				(900_000 * UNIT)
			);
		});
}

#[test]
fn claim_via_precompile() {
	ExtBuilder::default()
		.with_balances(vec![
			(AccountId::from(ALICE), 2_000 * UNIT),
			(AccountId::from(BOB), 1_000 * UNIT),
		])
		.with_collators(vec![(AccountId::from(ALICE), 1_000 * UNIT)])
		.with_mappings(vec![(
			NimbusId::from_slice(&ALICE_NIMBUS),
			AccountId::from(ALICE),
		)])
		.with_crowdloan_fund(3_000_000 * UNIT)
		.build()
		.execute_with(|| {
			// set parachain inherent data
			set_parachain_inherent_data();
			set_author(NimbusId::from_slice(&ALICE_NIMBUS));
			for x in 1..3 {
				run_to_block(x);
			}
			let init_block = CrowdloanRewards::init_vesting_block();
			// This matches the previous vesting
			let end_block = init_block + 4 * WEEKS;
			// Batch calls always succeed. We just need to check the inner event
			assert_ok!(
				Call::Utility(pallet_utility::Call::<Runtime>::batch_all(vec![
					Call::CrowdloanRewards(
						pallet_crowdloan_rewards::Call::<Runtime>::initialize_reward_vec(vec![(
							[4u8; 32].into(),
							Some(AccountId::from(CHARLIE)),
							1_500_000 * UNIT
						)])
					),
					Call::CrowdloanRewards(
						pallet_crowdloan_rewards::Call::<Runtime>::initialize_reward_vec(vec![(
							[5u8; 32].into(),
							Some(AccountId::from(DAVE)),
							1_500_000 * UNIT
						)])
					),
					Call::CrowdloanRewards(
						pallet_crowdloan_rewards::Call::<Runtime>::complete_initialization(
							end_block
						)
					)
				]))
				.dispatch(root_origin())
			);

			// 30 percent initial payout
			assert_eq!(Balances::balance(&AccountId::from(CHARLIE)), 450_000 * UNIT);
			// 30 percent initial payout
			assert_eq!(Balances::balance(&AccountId::from(DAVE)), 450_000 * UNIT);

			let crowdloan_precompile_address = H160::from_low_u64_be(2049);

			// Alice uses the crowdloan precompile to claim through the EVM
			let gas_limit = 100000u64;
			let gas_price: U256 = 1_000_000_000.into();

			// Construct the call data (selector, amount)
			let mut call_data = Vec::<u8>::from([0u8; 4]);
			call_data[0..4].copy_from_slice(&Keccak256::digest(b"claim()")[0..4]);

			assert_ok!(Call::EVM(pallet_evm::Call::<Runtime>::call(
				AccountId::from(CHARLIE),
				crowdloan_precompile_address,
				call_data,
				U256::zero(), // No value sent in EVM
				gas_limit,
				gas_price,
				None, // Use the next nonce
			))
			.dispatch(<Runtime as frame_system::Config>::Origin::root()));

			let vesting_period = 4 * WEEKS as u128;
			let per_block = (1_050_000 * UNIT) / vesting_period;

			assert_eq!(
				CrowdloanRewards::accounts_payable(&AccountId::from(CHARLIE))
					.unwrap()
					.claimed_reward,
				(450_000 * UNIT) + per_block
			);
		})
}

#[test]
fn is_contributor_via_precompile() {
	ExtBuilder::default()
		.with_balances(vec![
			(AccountId::from(ALICE), 2_000 * UNIT),
			(AccountId::from(BOB), 1_000 * UNIT),
		])
		.with_collators(vec![(AccountId::from(ALICE), 1_000 * UNIT)])
		.with_mappings(vec![(
			NimbusId::from_slice(&ALICE_NIMBUS),
			AccountId::from(ALICE),
		)])
		.with_crowdloan_fund(3_000_000 * UNIT)
		.build()
		.execute_with(|| {
			// set parachain inherent data
			set_parachain_inherent_data();
			set_author(NimbusId::from_slice(&ALICE_NIMBUS));
			for x in 1..3 {
				run_to_block(x);
			}
			let init_block = CrowdloanRewards::init_vesting_block();
			// This matches the previous vesting
			let end_block = init_block + 4 * WEEKS;
			// Batch calls always succeed. We just need to check the inner event
			assert_ok!(
				Call::Utility(pallet_utility::Call::<Runtime>::batch_all(vec![
					Call::CrowdloanRewards(
						pallet_crowdloan_rewards::Call::<Runtime>::initialize_reward_vec(vec![(
							[4u8; 32].into(),
							Some(AccountId::from(CHARLIE)),
							1_500_000 * UNIT
						)])
					),
					Call::CrowdloanRewards(
						pallet_crowdloan_rewards::Call::<Runtime>::initialize_reward_vec(vec![(
							[5u8; 32].into(),
							Some(AccountId::from(DAVE)),
							1_500_000 * UNIT
						)])
					),
					Call::CrowdloanRewards(
						pallet_crowdloan_rewards::Call::<Runtime>::complete_initialization(
							end_block
						)
					)
				]))
				.dispatch(root_origin())
			);

			let crowdloan_precompile_address = H160::from_low_u64_be(2049);

			// Construct the input data to check if Bob is a contributor
			let mut bob_input_data = Vec::<u8>::from([0u8; 36]);
			bob_input_data[0..4]
				.copy_from_slice(&Keccak256::digest(b"is_contributor(address)")[0..4]);
			bob_input_data[16..36].copy_from_slice(&BOB);

			// Expected result is an EVM boolean false which is 256 bits long.
			let mut expected_bytes = Vec::from([0u8; 32]);
			expected_bytes[31] = 0;
			let expected_false_result = Some(Ok(PrecompileOutput {
				exit_status: ExitSucceed::Returned,
				output: expected_bytes,
				cost: 1000,
				logs: Default::default(),
			}));

			// Assert precompile reports Bob is not a contributor
			assert_eq!(
				Precompiles::execute(
					crowdloan_precompile_address,
					&bob_input_data,
					None, // target_gas is not necessary right now because consumed none now
					&evm_test_context(),
				),
				expected_false_result
			);

			// Construct the input data to check if Charlie is a contributor
			let mut charlie_input_data = Vec::<u8>::from([0u8; 36]);
			charlie_input_data[0..4]
				.copy_from_slice(&Keccak256::digest(b"is_contributor(address)")[0..4]);
			charlie_input_data[16..36].copy_from_slice(&CHARLIE);

			// Expected result is an EVM boolean true which is 256 bits long.
			let mut expected_bytes = Vec::from([0u8; 32]);
			expected_bytes[31] = 1;
			let expected_true_result = Some(Ok(PrecompileOutput {
				exit_status: ExitSucceed::Returned,
				output: expected_bytes,
				cost: 1000,
				logs: Default::default(),
			}));

			// Assert precompile reports Bob is a nominator
			assert_eq!(
				Precompiles::execute(
					crowdloan_precompile_address,
					&charlie_input_data,
					None, // target_gas is not necessary right now because consumed none now
					&evm_test_context(),
				),
				expected_true_result
			);
		})
}

#[test]
fn reward_info_via_precompile() {
	ExtBuilder::default()
		.with_balances(vec![
			(AccountId::from(ALICE), 2_000 * UNIT),
			(AccountId::from(BOB), 1_000 * UNIT),
		])
		.with_collators(vec![(AccountId::from(ALICE), 1_000 * UNIT)])
		.with_mappings(vec![(
			NimbusId::from_slice(&ALICE_NIMBUS),
			AccountId::from(ALICE),
		)])
		.with_crowdloan_fund(3_000_000 * UNIT)
		.build()
		.execute_with(|| {
			// set parachain inherent data
			set_parachain_inherent_data();
			set_author(NimbusId::from_slice(&ALICE_NIMBUS));
			for x in 1..3 {
				run_to_block(x);
			}
			let init_block = CrowdloanRewards::init_vesting_block();
			// This matches the previous vesting
			let end_block = init_block + 4 * WEEKS;
			// Batch calls always succeed. We just need to check the inner event
			assert_ok!(
				Call::Utility(pallet_utility::Call::<Runtime>::batch_all(vec![
					Call::CrowdloanRewards(
						pallet_crowdloan_rewards::Call::<Runtime>::initialize_reward_vec(vec![(
							[4u8; 32].into(),
							Some(AccountId::from(CHARLIE)),
							1_500_000 * UNIT
						)])
					),
					Call::CrowdloanRewards(
						pallet_crowdloan_rewards::Call::<Runtime>::initialize_reward_vec(vec![(
							[5u8; 32].into(),
							Some(AccountId::from(DAVE)),
							1_500_000 * UNIT
						)])
					),
					Call::CrowdloanRewards(
						pallet_crowdloan_rewards::Call::<Runtime>::complete_initialization(
							end_block
						)
					)
				]))
				.dispatch(root_origin())
			);

			let crowdloan_precompile_address = H160::from_low_u64_be(2049);

			// Construct the input data to check if Bob is a contributor
			let mut charlie_input_data = Vec::<u8>::from([0u8; 36]);
			charlie_input_data[0..4]
				.copy_from_slice(&Keccak256::digest(b"reward_info(address)")[0..4]);
			charlie_input_data[16..36].copy_from_slice(&CHARLIE);

			let expected_total: U256 = (1_500_000 * UNIT).into();
			let expected_claimed: U256 = (450_000 * UNIT).into();

			// Expected result is two EVM u256 false which are 256 bits long.
			let mut expected_bytes = Vec::from([0u8; 64]);
			expected_total.to_big_endian(&mut expected_bytes[0..32]);
			expected_claimed.to_big_endian(&mut expected_bytes[32..64]);
			let expected_result = Some(Ok(PrecompileOutput {
				exit_status: ExitSucceed::Returned,
				output: expected_bytes,
				cost: 1000,
				logs: Default::default(),
			}));

			// Assert precompile reports Bob is not a contributor
			assert_eq!(
				Precompiles::execute(
					crowdloan_precompile_address,
					&charlie_input_data,
					None, // target_gas is not necessary right now because consumed none now
					&evm_test_context(),
				),
				expected_result
			);
		})
}

#[test]
fn update_reward_address_via_precompile() {
	ExtBuilder::default()
		.with_balances(vec![
			(AccountId::from(ALICE), 2_000 * UNIT),
			(AccountId::from(BOB), 1_000 * UNIT),
		])
		.with_collators(vec![(AccountId::from(ALICE), 1_000 * UNIT)])
		.with_mappings(vec![(
			NimbusId::from_slice(&ALICE_NIMBUS),
			AccountId::from(ALICE),
		)])
		.with_crowdloan_fund(3_000_000 * UNIT)
		.build()
		.execute_with(|| {
			// set parachain inherent data
			set_parachain_inherent_data();
			set_author(NimbusId::from_slice(&ALICE_NIMBUS));
			for x in 1..3 {
				run_to_block(x);
			}
			let init_block = CrowdloanRewards::init_vesting_block();
			// This matches the previous vesting
			let end_block = init_block + 4 * WEEKS;
			// Batch calls always succeed. We just need to check the inner event
			assert_ok!(
				Call::Utility(pallet_utility::Call::<Runtime>::batch_all(vec![
					Call::CrowdloanRewards(
						pallet_crowdloan_rewards::Call::<Runtime>::initialize_reward_vec(vec![(
							[4u8; 32].into(),
							Some(AccountId::from(CHARLIE)),
							1_500_000 * UNIT
						)])
					),
					Call::CrowdloanRewards(
						pallet_crowdloan_rewards::Call::<Runtime>::initialize_reward_vec(vec![(
							[5u8; 32].into(),
							Some(AccountId::from(DAVE)),
							1_500_000 * UNIT
						)])
					),
					Call::CrowdloanRewards(
						pallet_crowdloan_rewards::Call::<Runtime>::complete_initialization(
							end_block
						)
					)
				]))
				.dispatch(root_origin())
			);

			let crowdloan_precompile_address = H160::from_low_u64_be(2049);

			// Charlie uses the crowdloan precompile to update address through the EVM
			let gas_limit = 100000u64;
			let gas_price: U256 = 1_000_000_000.into();

			// Construct the input data to check if Bob is a contributor
			let mut call_data = Vec::<u8>::from([0u8; 36]);
			call_data[0..4]
				.copy_from_slice(&Keccak256::digest(b"update_reward_address(address)")[0..4]);
			call_data[16..36].copy_from_slice(&ALICE);

			assert_ok!(Call::EVM(pallet_evm::Call::<Runtime>::call(
				AccountId::from(CHARLIE),
				crowdloan_precompile_address,
				call_data,
				U256::zero(), // No value sent in EVM
				gas_limit,
				gas_price,
				None, // Use the next nonce
			))
			.dispatch(<Runtime as frame_system::Config>::Origin::root()));

			assert!(CrowdloanRewards::accounts_payable(&AccountId::from(CHARLIE)).is_none());
			assert_eq!(
				CrowdloanRewards::accounts_payable(&AccountId::from(ALICE))
					.unwrap()
					.claimed_reward,
				(450_000 * UNIT)
			);
		})
}

#[test]
fn asset_can_be_registered() {
	ExtBuilder::default().build().execute_with(|| {
		let source_location = moonbase_runtime::AssetType::Xcm(X1(Junction::Parent));
		let source_id: moonbase_runtime::AssetId = source_location.clone().into();
<<<<<<< HEAD
		let asset_metadata = moonbase_runtime::AssetMetaData {
			name: b"RelayToken".to_vec(),
			symbol: b"Relay".to_vec(),
			decimals: 12,
=======
		let asset_metadata = moonbase_runtime::AssetRegistrarMetadata {
			name: b"RelayToken".to_vec(),
			symbol: b"Relay".to_vec(),
			decimals: 12,
			is_frozen: false,
>>>>>>> 283dc2e2
		};
		assert_ok!(AssetManager::register_asset(
			moonbase_runtime::Origin::root(),
			source_location,
			asset_metadata,
			1u128,
		));
		assert!(AssetManager::asset_id_type(source_id).is_some());
	});
}

fn run_with_system_weight<F>(w: Weight, mut assertions: F)
where
	F: FnMut() -> (),
{
	let mut t: sp_io::TestExternalities = frame_system::GenesisConfig::default()
		.build_storage::<Runtime>()
		.unwrap()
		.into();
	t.execute_with(|| {
		System::set_block_consumed_resources(w, 0);
		assertions()
	});
}

#[test]
fn multiplier_can_grow_from_zero() {
	let minimum_multiplier = moonbase_runtime::MinimumMultiplier::get();
	let target = moonbase_runtime::TargetBlockFullness::get()
		* BlockWeights::get()
			.get(DispatchClass::Normal)
			.max_total
			.unwrap();
	// if the min is too small, then this will not change, and we are doomed forever.
	// the weight is 1/100th bigger than target.
	run_with_system_weight(target * 101 / 100, || {
		let next = moonbase_runtime::SlowAdjustingFeeUpdate::<Runtime>::convert(minimum_multiplier);
		assert!(
			next > minimum_multiplier,
			"{:?} !>= {:?}",
			next,
			minimum_multiplier
		);
	})
}

#[test]
#[ignore] // test runs for a very long time
fn multiplier_growth_simulator() {
	// assume the multiplier is initially set to its minimum. We update it with values twice the
	//target (target is 25%, thus 50%) and we see at which point it reaches 1.
	let mut multiplier = moonbase_runtime::MinimumMultiplier::get();
	let block_weight = moonbase_runtime::TargetBlockFullness::get()
		* BlockWeights::get()
			.get(DispatchClass::Normal)
			.max_total
			.unwrap()
		* 2;
	let mut blocks = 0;
	while multiplier <= Multiplier::one() {
		run_with_system_weight(block_weight, || {
			let next = moonbase_runtime::SlowAdjustingFeeUpdate::<Runtime>::convert(multiplier);
			// ensure that it is growing as well.
			assert!(next > multiplier, "{:?} !>= {:?}", next, multiplier);
			multiplier = next;
		});
		blocks += 1;
		println!("block = {} multiplier {:?}", blocks, multiplier);
	}
}

#[test]
fn ethereum_invalid_transaction() {
	ExtBuilder::default().build().execute_with(|| {
		// Ensure an extrinsic not containing enough gas limit to store the transaction
		// on chain is rejected.
		assert_eq!(
			Executive::apply_extrinsic(unchecked_eth_tx(INVALID_ETH_TX)),
			Err(
				sp_runtime::transaction_validity::TransactionValidityError::Invalid(
					sp_runtime::transaction_validity::InvalidTransaction::Custom(3u8)
				)
			)
		);
	});
}<|MERGE_RESOLUTION|>--- conflicted
+++ resolved
@@ -33,13 +33,8 @@
 	StorageHasher, Twox128,
 };
 use moonbase_runtime::{
-<<<<<<< HEAD
-	currency::UNIT, AccountId, AssetManager, AssetMetaData, AssetType, Balances, BlockWeights,
-	Call, CrowdloanRewards, Event, ParachainStaking, Precompiles, Runtime, System,
-=======
 	currency::UNIT, AccountId, AssetManager, Balances, BlockWeights, Call, CrowdloanRewards, Event,
 	ParachainStaking, Precompiles, Runtime, System,
->>>>>>> 283dc2e2
 };
 use nimbus_primitives::NimbusId;
 use pallet_evm::PrecompileSet;
@@ -1043,18 +1038,11 @@
 	ExtBuilder::default().build().execute_with(|| {
 		let source_location = moonbase_runtime::AssetType::Xcm(X1(Junction::Parent));
 		let source_id: moonbase_runtime::AssetId = source_location.clone().into();
-<<<<<<< HEAD
-		let asset_metadata = moonbase_runtime::AssetMetaData {
-			name: b"RelayToken".to_vec(),
-			symbol: b"Relay".to_vec(),
-			decimals: 12,
-=======
 		let asset_metadata = moonbase_runtime::AssetRegistrarMetadata {
 			name: b"RelayToken".to_vec(),
 			symbol: b"Relay".to_vec(),
 			decimals: 12,
 			is_frozen: false,
->>>>>>> 283dc2e2
 		};
 		assert_ok!(AssetManager::register_asset(
 			moonbase_runtime::Origin::root(),
