// Copyright 2019-2021 PureStake Inc.
// This file is part of Moonbeam.

// Moonbeam is free software: you can redistribute it and/or modify
// it under the terms of the GNU General Public License as published by
// the Free Software Foundation, either version 3 of the License, or
// (at your option) any later version.

// Moonbeam is distributed in the hope that it will be useful,
// but WITHOUT ANY WARRANTY; without even the implied warranty of
// MERCHANTABILITY or FITNESS FOR A PARTICULAR PURPOSE.  See the
// GNU General Public License for more details.

// You should have received a copy of the GNU General Public License
// along with Moonbeam.  If not, see <http://www.gnu.org/licenses/>.

//! Moonbeam Runtime Integration Tests

#![cfg(test)]

use cumulus_primitives_parachain_inherent::ParachainInherentData;
use evm::{Context, ExitSucceed};
use frame_support::{
	assert_noop, assert_ok,
	dispatch::Dispatchable,
	traits::{GenesisBuild, OnFinalize, OnInitialize},
};
use moonbeam_runtime::{
	currency::GLMR, AccountId, AuthorInherent, Balance, Balances, Call, CrowdloanRewards, Event,
	InflationInfo, ParachainStaking, Range, Runtime, System,
};
use nimbus_primitives::NimbusId;
use pallet_evm::PrecompileSet;
use parachain_staking::Bond;
use precompiles::MoonbeamPrecompiles;
use sp_core::{Public, H160, U256};
use sp_runtime::{DispatchError, Perbill};

fn run_to_block(n: u32) {
	while System::block_number() < n {
		AuthorInherent::on_finalize(System::block_number());
		ParachainStaking::on_finalize(System::block_number());
		System::set_block_number(System::block_number() + 1);
		AuthorInherent::on_initialize(System::block_number());
	}
}

fn last_event() -> Event {
	System::events().pop().expect("Event expected").event
}

struct ExtBuilder {
	// endowed accounts with balances
	balances: Vec<(AccountId, Balance)>,
	// [collator, amount]
	collators: Vec<(AccountId, Balance)>,
	// [nominator, collator, nomination_amount]
	nominators: Vec<(AccountId, AccountId, Balance)>,
	// per-round inflation config
	inflation: InflationInfo<Balance>,
	// Crowdloan fund
	crowdloan_fund: Balance,
}

impl Default for ExtBuilder {
	fn default() -> ExtBuilder {
		ExtBuilder {
			balances: vec![],
			nominators: vec![],
			collators: vec![],
			inflation: InflationInfo {
				expect: Range {
					min: 100_000 * GLMR,
					ideal: 200_000 * GLMR,
					max: 500_000 * GLMR,
				},
				// not used
				annual: Range {
					min: Perbill::from_percent(50),
					ideal: Perbill::from_percent(50),
					max: Perbill::from_percent(50),
				},
				// unrealistically high parameterization, only for testing
				round: Range {
					min: Perbill::from_percent(5),
					ideal: Perbill::from_percent(5),
					max: Perbill::from_percent(5),
				},
			},
			crowdloan_fund: 0,
		}
	}
}

impl ExtBuilder {
	fn with_balances(mut self, balances: Vec<(AccountId, Balance)>) -> Self {
		self.balances = balances;
		self
	}

	fn with_collators(mut self, collators: Vec<(AccountId, Balance)>) -> Self {
		self.collators = collators;
		self
	}

	fn with_nominators(mut self, nominators: Vec<(AccountId, AccountId, Balance)>) -> Self {
		self.nominators = nominators;
		self
	}

	fn with_crowdloan_fund(mut self, crowdloan_fund: Balance) -> Self {
		self.crowdloan_fund = crowdloan_fund;
		self
	}

	#[allow(dead_code)]
	fn with_inflation(mut self, inflation: InflationInfo<Balance>) -> Self {
		self.inflation = inflation;
		self
	}

	fn build(self) -> sp_io::TestExternalities {
		let mut t = frame_system::GenesisConfig::default()
			.build_storage::<Runtime>()
			.unwrap();

		pallet_balances::GenesisConfig::<Runtime> {
			balances: self.balances,
		}
		.assimilate_storage(&mut t)
		.unwrap();

		let mut stakers: Vec<(AccountId, Option<AccountId>, Balance)> = Vec::new();
		for collator in self.collators {
			stakers.push((collator.0, None, collator.1));
		}
		for nominator in self.nominators {
			stakers.push((nominator.0, Some(nominator.1), nominator.2));
		}
		parachain_staking::GenesisConfig::<Runtime> {
			stakers,
			inflation_config: self.inflation,
		}
		.assimilate_storage(&mut t)
		.unwrap();

		pallet_crowdloan_rewards::GenesisConfig::<Runtime> {
			funded_amount: self.crowdloan_fund,
		}
		.assimilate_storage(&mut t)
		.unwrap();

		// Here we map the author id ALICE_NIMBUS to the AccountId ALICE
		// This is not (currently) configureable because it is enough for all of our tests
		// It could bemade configureable.
		pallet_author_mapping::GenesisConfig::<Runtime> {
			author_ids: vec![(NimbusId::from_slice(&ALICE_NIMBUS), AccountId::from(ALICE))],
		}
		.assimilate_storage(&mut t)
		.unwrap();

		let mut ext = sp_io::TestExternalities::new(t);
		ext.execute_with(|| System::set_block_number(1));
		ext
	}
}

const ALICE: [u8; 20] = [4u8; 20];
const ALICE_NIMBUS: [u8; 32] = [4u8; 32];
const BOB: [u8; 20] = [5u8; 20];
const CHARLIE: [u8; 20] = [6u8; 20];
const DAVE: [u8; 20] = [7u8; 20];

fn origin_of(account_id: AccountId) -> <Runtime as frame_system::Config>::Origin {
	<Runtime as frame_system::Config>::Origin::signed(account_id)
}

fn inherent_origin() -> <Runtime as frame_system::Config>::Origin {
	<Runtime as frame_system::Config>::Origin::none()
}

fn root_origin() -> <Runtime as frame_system::Config>::Origin {
	<Runtime as frame_system::Config>::Origin::root()
}

/// Mock the inherent that sets author in `author-inherent`
fn set_author(a: NimbusId) {
	assert_ok!(
		Call::AuthorInherent(pallet_author_inherent::Call::<Runtime>::set_author(a))
			.dispatch(inherent_origin())
	);
}

/// Mock the inherent that sets validation data in ParachainSystem, which
/// contains the `relay_chain_block_number`, which is used in `author-filter` as a
/// source of randomness to filter valid authors at each block.
fn set_parachain_inherent_data() {
	use cumulus_primitives_core::PersistedValidationData;
	use cumulus_test_relay_sproof_builder::RelayStateSproofBuilder;
	let (relay_parent_storage_root, relay_chain_state) =
		RelayStateSproofBuilder::default().into_state_root_and_proof();
	let vfp = PersistedValidationData {
		relay_parent_number: 1u32,
		relay_parent_storage_root,
		..Default::default()
	};
	let parachain_inherent_data = ParachainInherentData {
		validation_data: vfp,
		relay_chain_state: relay_chain_state,
		downward_messages: Default::default(),
		horizontal_messages: Default::default(),
	};
	assert_ok!(Call::ParachainSystem(
		cumulus_pallet_parachain_system::Call::<Runtime>::set_validation_data(
			parachain_inherent_data
		)
	)
	.dispatch(inherent_origin()));
}

#[test]
fn join_collator_candidates() {
	ExtBuilder::default()
		.with_balances(vec![
			(AccountId::from(ALICE), 2_000 * GLMR),
			(AccountId::from(BOB), 2_000 * GLMR),
			(AccountId::from(CHARLIE), 1_100 * GLMR),
			(AccountId::from(DAVE), 1_000 * GLMR),
		])
		.with_collators(vec![
			(AccountId::from(ALICE), 1_000 * GLMR),
			(AccountId::from(BOB), 1_000 * GLMR),
		])
		.with_nominators(vec![
			(AccountId::from(CHARLIE), AccountId::from(ALICE), 50 * GLMR),
			(AccountId::from(CHARLIE), AccountId::from(BOB), 50 * GLMR),
		])
		.build()
		.execute_with(|| {
			assert_noop!(
				ParachainStaking::join_candidates(origin_of(AccountId::from(ALICE)), 1_000 * GLMR,),
				parachain_staking::Error::<Runtime>::CandidateExists
			);
			assert_noop!(
				ParachainStaking::join_candidates(
					origin_of(AccountId::from(CHARLIE)),
					1_000 * GLMR
				),
				parachain_staking::Error::<Runtime>::NominatorExists
			);
			assert!(System::events().is_empty());
			assert_ok!(ParachainStaking::join_candidates(
				origin_of(AccountId::from(DAVE)),
				1_000 * GLMR,
			));
			assert_eq!(
				last_event(),
				Event::parachain_staking(parachain_staking::Event::JoinedCollatorCandidates(
					AccountId::from(DAVE),
					1_000 * GLMR,
					3_100 * GLMR
				))
			);
			let candidates = ParachainStaking::candidate_pool();
			assert_eq!(
				candidates.0[0],
				Bond {
					owner: AccountId::from(ALICE),
					amount: 1_050 * GLMR
				}
			);
			assert_eq!(
				candidates.0[1],
				Bond {
					owner: AccountId::from(BOB),
					amount: 1_050 * GLMR
				}
			);
			assert_eq!(
				candidates.0[2],
				Bond {
					owner: AccountId::from(DAVE),
					amount: 1_000 * GLMR
				}
			);
		});
}

#[test]
fn transfer_through_evm_to_stake() {
	ExtBuilder::default()
		.with_balances(vec![(AccountId::from(ALICE), 3_000 * GLMR)])
		.build()
		.execute_with(|| {
			// Charlie has no balance => fails to stake
			assert_noop!(
				ParachainStaking::join_candidates(
					origin_of(AccountId::from(CHARLIE)),
					1_000 * GLMR,
				),
				DispatchError::Module {
					index: 3,
					error: 3,
					message: Some("InsufficientBalance")
				}
			);
			// Alice stakes to become a collator candidate
			assert_ok!(ParachainStaking::join_candidates(
				origin_of(AccountId::from(ALICE)),
				1_000 * GLMR,
			));
			// Alice transfer from free balance 1000 GLMR to Bob
			assert_ok!(Balances::transfer(
				origin_of(AccountId::from(ALICE)),
				AccountId::from(BOB),
				2_000 * GLMR,
			));
			assert_eq!(Balances::free_balance(AccountId::from(BOB)), 2_000 * GLMR,);
			let gas_limit = 100000u64;
			let gas_price: U256 = 1_000_000_000.into();
			// Bob transfers 1000 GLMR to Charlie via EVM
			assert_ok!(Call::EVM(pallet_evm::Call::<Runtime>::call(
				AccountId::from(BOB),
				AccountId::from(CHARLIE),
				Vec::new(),
				(1_000 * GLMR).into(),
				gas_limit,
				gas_price,
				None
			))
			.dispatch(<Runtime as frame_system::Config>::Origin::root()));
			assert_eq!(
				Balances::free_balance(AccountId::from(CHARLIE)),
				1_000 * GLMR,
			);
			// Charlie can stake now
			assert_ok!(ParachainStaking::join_candidates(
				origin_of(AccountId::from(CHARLIE)),
				1_000 * GLMR,
			),);
			let candidates = ParachainStaking::candidate_pool();
			assert_eq!(
				candidates.0[0],
				Bond {
					owner: AccountId::from(ALICE),
					amount: 2_000 * GLMR
				}
			);
			assert_eq!(
				candidates.0[1],
				Bond {
					owner: AccountId::from(CHARLIE),
					amount: 1_000 * GLMR
				}
			);
		});
}

#[test]
fn reward_block_authors() {
	ExtBuilder::default()
		.with_balances(vec![
			(AccountId::from(ALICE), 2_000 * GLMR),
			(AccountId::from(BOB), 1_000 * GLMR),
		])
		.with_collators(vec![(AccountId::from(ALICE), 1_000 * GLMR)])
		.with_nominators(vec![(
			AccountId::from(BOB),
			AccountId::from(ALICE),
			500 * GLMR,
		)])
		.build()
		.execute_with(|| {
			set_parachain_inherent_data();
			for x in 2..1201 {
				set_author(NimbusId::from_slice(&ALICE_NIMBUS));
				run_to_block(x);
			}
			// no rewards doled out yet
			assert_eq!(Balances::free_balance(AccountId::from(ALICE)), 1_000 * GLMR,);
			assert_eq!(Balances::free_balance(AccountId::from(BOB)), 500 * GLMR,);
			set_author(NimbusId::from_slice(&ALICE_NIMBUS));
			run_to_block(1201);
			// rewards minted and distributed
			assert_eq!(
				Balances::free_balance(AccountId::from(ALICE)),
				1109999999920000000000,
			);
			assert_eq!(
				Balances::free_balance(AccountId::from(BOB)),
				539999999960000000000,
			);
		});
}

#[test]
fn initialize_crowdloan_addresses_with_batch_and_pay() {
	ExtBuilder::default()
		.with_balances(vec![
			(AccountId::from(ALICE), 2_000 * GLMR),
			(AccountId::from(BOB), 1_000 * GLMR),
		])
		.with_collators(vec![(AccountId::from(ALICE), 1_000 * GLMR)])
		.with_crowdloan_fund(3_000_000 * GLMR)
		.build()
		.execute_with(|| {
			// set parachain inherent data
			set_parachain_inherent_data();
			set_author(NimbusId::from_slice(&ALICE_NIMBUS));
			for x in 1..3 {
				run_to_block(x);
			}
			// Batch calls always succeed. We just need to check the inner event
			assert_ok!(
				Call::Utility(pallet_utility::Call::<Runtime>::batch_all(vec![
					Call::CrowdloanRewards(
						pallet_crowdloan_rewards::Call::<Runtime>::initialize_reward_vec(
							vec![(
								[4u8; 32].into(),
								Some(AccountId::from(CHARLIE)),
								1_500_000 * GLMR
							)],
							0,
							2
						)
					),
					Call::CrowdloanRewards(
						pallet_crowdloan_rewards::Call::<Runtime>::initialize_reward_vec(
							vec![(
								[5u8; 32].into(),
								Some(AccountId::from(DAVE)),
								1_500_000 * GLMR
							)],
							1,
							2
						)
					)
				]))
				.dispatch(root_origin())
			);
			let expected = Event::pallet_utility(pallet_utility::Event::BatchCompleted);
			assert_eq!(last_event(), expected);
			// This one should fail, as we already filled our data
			assert_ok!(Call::Utility(pallet_utility::Call::<Runtime>::batch(vec![
				Call::CrowdloanRewards(
					pallet_crowdloan_rewards::Call::<Runtime>::initialize_reward_vec(
						vec![([4u8; 32].into(), Some(AccountId::from(ALICE)), 432000)],
						0,
						1
					)
				)
			]))
			.dispatch(root_origin()));
			let expected_fail = Event::pallet_utility(pallet_utility::Event::BatchInterrupted(
				0,
				DispatchError::Module {
					index: 19,
					error: 7,
					message: None,
				},
			));
			assert_eq!(last_event(), expected_fail);
			assert_ok!(CrowdloanRewards::my_first_claim(origin_of(
				AccountId::from(CHARLIE)
			)));
			assert_noop!(
				CrowdloanRewards::my_first_claim(origin_of(AccountId::from(CHARLIE))),
				pallet_crowdloan_rewards::Error::<Runtime>::FirstClaimAlreadyDone
			);
			assert_ok!(CrowdloanRewards::show_me_the_money(origin_of(
				AccountId::from(DAVE)
			)));
			assert_eq!(
				CrowdloanRewards::accounts_payable(&AccountId::from(CHARLIE))
					.unwrap()
					.claimed_reward,
<<<<<<< HEAD
				300002976190476190476190
=======
				300005555555555555555555
>>>>>>> c9700eb3
			);
			assert_eq!(
				CrowdloanRewards::accounts_payable(&AccountId::from(DAVE))
					.unwrap()
					.claimed_reward,
<<<<<<< HEAD
				300002976190476190476190
=======
				300005555555555555555555
>>>>>>> c9700eb3
			);

			assert_noop!(
				CrowdloanRewards::show_me_the_money(origin_of(AccountId::from(ALICE))),
				pallet_crowdloan_rewards::Error::<Runtime>::NoAssociatedClaim
			);
		});
}

#[test]
fn join_candidates_via_precompile() {
	ExtBuilder::default()
		.with_balances(vec![(AccountId::from(ALICE), 3_000 * GLMR)])
		.build()
		.execute_with(|| {
			let staking_precompile_address = H160::from_low_u64_be(2048);

			// Alice uses the staking precompile to join as a candidate through the EVM
			let gas_limit = 100000u64;
			let gas_price: U256 = 1_000_000_000.into();
			let amount: U256 = (1000 * GLMR).into();

			// Construct the call data (selector, amount)
			let mut call_data = Vec::<u8>::from([0u8; 36]);
			call_data[0..4].copy_from_slice(&hex_literal::hex!("ad76ed5a"));
			amount.to_big_endian(&mut call_data[4..36]);

			assert_ok!(Call::EVM(pallet_evm::Call::<Runtime>::call(
				AccountId::from(ALICE),
				staking_precompile_address,
				call_data,
				U256::zero(), // No value sent in EVM
				gas_limit,
				gas_price,
				None, // Use the next nonce
			))
			.dispatch(<Runtime as frame_system::Config>::Origin::root()));

			// Assert that Alice is now a candidate
			assert!(ParachainStaking::is_candidate(&AccountId::from(ALICE)));

			// Check for the right events.
			let expected_events = vec![
				Event::pallet_balances(pallet_balances::Event::Reserved(
					AccountId::from(ALICE),
					1000 * GLMR,
				)),
				Event::parachain_staking(parachain_staking::Event::JoinedCollatorCandidates(
					AccountId::from(ALICE),
					1000 * GLMR,
					1000 * GLMR,
				)),
				Event::pallet_evm(pallet_evm::RawEvent::<AccountId>::Executed(
					staking_precompile_address,
				)),
			];

			assert_eq!(
				System::events()
					.into_iter()
					.map(|e| e.event)
					.collect::<Vec<_>>(),
				expected_events
			);
		});
}

#[test]
fn leave_candidates_via_precompile() {
	ExtBuilder::default()
		.with_balances(vec![(AccountId::from(ALICE), 2_000 * GLMR)])
		.with_collators(vec![(AccountId::from(ALICE), 1_000 * GLMR)])
		.build()
		.execute_with(|| {
			let staking_precompile_address = H160::from_low_u64_be(2048);

			// Alice uses the staking precompile to leave_candidates
			let gas_limit = 100000u64;
			let gas_price: U256 = 1_000_000_000.into();

			// Construct the leave_candidates call data
			let mut call_data = Vec::<u8>::from([0u8; 4]);
			call_data[0..4].copy_from_slice(&hex_literal::hex!("b7694219"));

			assert_ok!(Call::EVM(pallet_evm::Call::<Runtime>::call(
				AccountId::from(ALICE),
				staking_precompile_address,
				call_data,
				U256::zero(), // No value sent in EVM
				gas_limit,
				gas_price,
				None, // Use the next nonce
			))
			.dispatch(<Runtime as frame_system::Config>::Origin::root()));

			// Check for the right events.
			let expected_events = vec![
				Event::parachain_staking(parachain_staking::Event::CollatorScheduledExit(
					1,
					AccountId::from(ALICE),
					3,
				)),
				Event::pallet_evm(pallet_evm::RawEvent::<AccountId>::Executed(
					staking_precompile_address,
				)),
			];

			assert_eq!(
				System::events()
					.into_iter()
					.map(|e| e.event)
					.collect::<Vec<_>>(),
				expected_events
			);
		});
}

#[test]
fn go_online_offline_via_precompile() {
	ExtBuilder::default()
		.with_balances(vec![(AccountId::from(ALICE), 2_000 * GLMR)])
		.with_collators(vec![(AccountId::from(ALICE), 1_000 * GLMR)])
		.build()
		.execute_with(|| {
			// Alice is initialized as a candidate
			assert!(ParachainStaking::is_candidate(&AccountId::from(ALICE)));
			let staking_precompile_address = H160::from_low_u64_be(2048);

			// Alice uses the staking precompile to go offline
			let gas_limit = 100000u64;
			let gas_price: U256 = 1_000_000_000.into();

			// Construct the go_offline call data
			let mut go_offline_call_data = Vec::<u8>::from([0u8; 4]);
			go_offline_call_data[0..4].copy_from_slice(&hex_literal::hex!("767e0450"));

			assert_ok!(Call::EVM(pallet_evm::Call::<Runtime>::call(
				AccountId::from(ALICE),
				staking_precompile_address,
				go_offline_call_data,
				U256::zero(), // No value sent in EVM
				gas_limit,
				gas_price,
				None, // Use the next nonce
			))
			.dispatch(<Runtime as frame_system::Config>::Origin::root()));

			// Check for the right events.
			let mut expected_events = vec![
				Event::parachain_staking(parachain_staking::Event::CollatorWentOffline(
					1,
					AccountId::from(ALICE),
				)),
				Event::pallet_evm(pallet_evm::RawEvent::<AccountId>::Executed(
					staking_precompile_address,
				)),
			];

			assert_eq!(
				System::events()
					.into_iter()
					.map(|e| e.event)
					.collect::<Vec<_>>(),
				expected_events
			);

			// Construct the go_online call data
			let mut go_online_call_data = Vec::<u8>::from([0u8; 4]);
			go_online_call_data[0..4].copy_from_slice(&hex_literal::hex!("d2f73ceb"));

			assert_ok!(Call::EVM(pallet_evm::Call::<Runtime>::call(
				AccountId::from(ALICE),
				staking_precompile_address,
				go_online_call_data,
				U256::zero(), // No value sent in EVM
				gas_limit,
				gas_price,
				None, // Use the next nonce
			))
			.dispatch(<Runtime as frame_system::Config>::Origin::root()));

			// Check for the right events.
			let mut new_events = vec![
				Event::parachain_staking(parachain_staking::Event::CollatorBackOnline(
					1,
					AccountId::from(ALICE),
				)),
				Event::pallet_evm(pallet_evm::RawEvent::<AccountId>::Executed(
					staking_precompile_address,
				)),
			];
			expected_events.append(&mut new_events);

			assert_eq!(
				System::events()
					.into_iter()
					.map(|e| e.event)
					.collect::<Vec<_>>(),
				expected_events
			);
		});
}

#[test]
fn candidate_bond_more_less_via_precompile() {
	ExtBuilder::default()
		.with_balances(vec![(AccountId::from(ALICE), 3_000 * GLMR)])
		.with_collators(vec![(AccountId::from(ALICE), 1_000 * GLMR)])
		.build()
		.execute_with(|| {
			// Alice is initialized as a candidate
			assert!(ParachainStaking::is_candidate(&AccountId::from(ALICE)));
			let staking_precompile_address = H160::from_low_u64_be(2048);

			// Alice uses the staking precompile to bond more
			let gas_limit = 100000u64;
			let gas_price: U256 = 1_000_000_000.into();

			// Construct the candidate_bond_more call
			let mut bond_more_call_data = Vec::<u8>::from([0u8; 36]);
			bond_more_call_data[0..4].copy_from_slice(&hex_literal::hex!("c57bd3a8"));
			let bond_more_amount: U256 = (1000 * GLMR).into();
			bond_more_amount.to_big_endian(&mut bond_more_call_data[4..36]);

			assert_ok!(Call::EVM(pallet_evm::Call::<Runtime>::call(
				AccountId::from(ALICE),
				staking_precompile_address,
				bond_more_call_data,
				U256::zero(), // No value sent in EVM
				gas_limit,
				gas_price,
				None, // Use the next nonce
			))
			.dispatch(<Runtime as frame_system::Config>::Origin::root()));

			// Check for the right events.
			let mut expected_events = vec![
				Event::pallet_balances(pallet_balances::Event::Reserved(
					AccountId::from(ALICE),
					1_000 * GLMR,
				)),
				Event::parachain_staking(parachain_staking::Event::CollatorBondedMore(
					AccountId::from(ALICE),
					1_000 * GLMR,
					2_000 * GLMR,
				)),
				Event::pallet_evm(pallet_evm::RawEvent::<AccountId>::Executed(
					staking_precompile_address,
				)),
			];

			assert_eq!(
				System::events()
					.into_iter()
					.map(|e| e.event)
					.collect::<Vec<_>>(),
				expected_events
			);

			// Construct the go_online call data
			let mut bond_less_call_data = Vec::<u8>::from([0u8; 36]);
			bond_less_call_data[0..4].copy_from_slice(&hex_literal::hex!("289b6ba7"));
			let bond_less_amount: U256 = (500 * GLMR).into();
			bond_less_amount.to_big_endian(&mut bond_less_call_data[4..36]);

			assert_ok!(Call::EVM(pallet_evm::Call::<Runtime>::call(
				AccountId::from(ALICE),
				staking_precompile_address,
				bond_less_call_data,
				U256::zero(), // No value sent in EVM
				gas_limit,
				gas_price,
				None, // Use the next nonce
			))
			.dispatch(<Runtime as frame_system::Config>::Origin::root()));

			// Check for the right events.
			let mut new_events = vec![
				Event::pallet_balances(pallet_balances::Event::Unreserved(
					AccountId::from(ALICE),
					500 * GLMR,
				)),
				Event::parachain_staking(parachain_staking::Event::CollatorBondedLess(
					AccountId::from(ALICE),
					2_000 * GLMR,
					1_500 * GLMR,
				)),
				Event::pallet_evm(pallet_evm::RawEvent::<AccountId>::Executed(
					staking_precompile_address,
				)),
			];
			expected_events.append(&mut new_events);

			assert_eq!(
				System::events()
					.into_iter()
					.map(|e| e.event)
					.collect::<Vec<_>>(),
				expected_events
			);
		});
}

#[test]
fn nominate_via_precompile() {
	ExtBuilder::default()
		.with_balances(vec![
			(AccountId::from(ALICE), 3_000 * GLMR),
			(AccountId::from(BOB), 3_000 * GLMR),
		])
		.with_collators(vec![(AccountId::from(ALICE), 1_000 * GLMR)])
		.build()
		.execute_with(|| {
			let staking_precompile_address = H160::from_low_u64_be(2048);

			// Bob uses the staking precompile to nominate Alice through the EVM
			let gas_limit = 100000u64;
			let gas_price: U256 = 1_000_000_000.into();
			let nomination_amount: U256 = (1000 * GLMR).into();

			// Construct the call data (selector, collator, nomination amount)
			let mut call_data = Vec::<u8>::from([0u8; 68]);
			call_data[0..4].copy_from_slice(&hex_literal::hex!("82f2c8df"));
			call_data[16..36].copy_from_slice(&ALICE);
			nomination_amount.to_big_endian(&mut call_data[36..68]);

			assert_ok!(Call::EVM(pallet_evm::Call::<Runtime>::call(
				AccountId::from(BOB),
				staking_precompile_address,
				call_data,
				U256::zero(), // No value sent in EVM
				gas_limit,
				gas_price,
				None, // Use the next nonce
			))
			.dispatch(<Runtime as frame_system::Config>::Origin::root()));

			// Assert that Bob is now nominating Alice
			assert!(ParachainStaking::is_nominator(&AccountId::from(BOB)));

			// Check for the right events.
			let expected_events = vec![
				Event::pallet_balances(pallet_balances::Event::Reserved(
					AccountId::from(BOB),
					1000 * GLMR,
				)),
				Event::parachain_staking(parachain_staking::Event::Nomination(
					AccountId::from(BOB),
					1000 * GLMR,
					AccountId::from(ALICE),
					2000 * GLMR,
				)),
				Event::pallet_evm(pallet_evm::RawEvent::<AccountId>::Executed(
					staking_precompile_address,
				)),
			];

			assert_eq!(
				System::events()
					.into_iter()
					.map(|e| e.event)
					.collect::<Vec<_>>(),
				expected_events
			);
		});
}

#[test]
fn leave_nominators_via_precompile() {
	ExtBuilder::default()
		.with_balances(vec![
			(AccountId::from(ALICE), 1_000 * GLMR),
			(AccountId::from(BOB), 1_000 * GLMR),
			(AccountId::from(CHARLIE), 1_500 * GLMR),
		])
		.with_collators(vec![
			(AccountId::from(ALICE), 1_000 * GLMR),
			(AccountId::from(BOB), 1_000 * GLMR),
		])
		.with_nominators(vec![
			(AccountId::from(CHARLIE), AccountId::from(ALICE), 500 * GLMR),
			(AccountId::from(CHARLIE), AccountId::from(BOB), 500 * GLMR),
		])
		.build()
		.execute_with(|| {
			// Charlie is initialized as a nominator
			assert!(ParachainStaking::is_nominator(&AccountId::from(CHARLIE)));
			let staking_precompile_address = H160::from_low_u64_be(2048);

			// Charlie uses staking precompile to leave nominator set
			let gas_limit = 100000u64;
			let gas_price: U256 = 1_000_000_000.into();

			// Construct leave_nominators call
			let mut call_data = Vec::<u8>::from([0u8; 4]);
			call_data[0..4].copy_from_slice(&hex_literal::hex!("e8d68a37"));

			assert_ok!(Call::EVM(pallet_evm::Call::<Runtime>::call(
				AccountId::from(CHARLIE),
				staking_precompile_address,
				call_data,
				U256::zero(), // No value sent in EVM
				gas_limit,
				gas_price,
				None, // Use the next nonce
			))
			.dispatch(<Runtime as frame_system::Config>::Origin::root()));

			// Charlie is no longer a nominator
			assert!(!ParachainStaking::is_nominator(&AccountId::from(CHARLIE)));

			// Check for the right events.
			let expected_events = vec![
				Event::pallet_balances(pallet_balances::Event::Unreserved(
					AccountId::from(CHARLIE),
					500 * GLMR,
				)),
				Event::parachain_staking(parachain_staking::Event::NominatorLeftCollator(
					AccountId::from(CHARLIE),
					AccountId::from(ALICE),
					500 * GLMR,
					1_000 * GLMR,
				)),
				Event::pallet_balances(pallet_balances::Event::Unreserved(
					AccountId::from(CHARLIE),
					500 * GLMR,
				)),
				Event::parachain_staking(parachain_staking::Event::NominatorLeftCollator(
					AccountId::from(CHARLIE),
					AccountId::from(BOB),
					500 * GLMR,
					1_000 * GLMR,
				)),
				Event::parachain_staking(parachain_staking::Event::NominatorLeft(
					AccountId::from(CHARLIE),
					1_000 * GLMR,
				)),
				Event::pallet_evm(pallet_evm::RawEvent::<AccountId>::Executed(
					staking_precompile_address,
				)),
			];

			assert_eq!(
				System::events()
					.into_iter()
					.map(|e| e.event)
					.collect::<Vec<_>>(),
				expected_events
			);
		});
}

#[test]
fn revoke_nomination_via_precompile() {
	ExtBuilder::default()
		.with_balances(vec![
			(AccountId::from(ALICE), 1_000 * GLMR),
			(AccountId::from(BOB), 1_000 * GLMR),
			(AccountId::from(CHARLIE), 1_500 * GLMR),
		])
		.with_collators(vec![
			(AccountId::from(ALICE), 1_000 * GLMR),
			(AccountId::from(BOB), 1_000 * GLMR),
		])
		.with_nominators(vec![
			(AccountId::from(CHARLIE), AccountId::from(ALICE), 500 * GLMR),
			(AccountId::from(CHARLIE), AccountId::from(BOB), 500 * GLMR),
		])
		.build()
		.execute_with(|| {
			// Charlie is initialized as a nominator
			assert!(ParachainStaking::is_nominator(&AccountId::from(CHARLIE)));
			let staking_precompile_address = H160::from_low_u64_be(2048);

			// Charlie uses staking precompile to revoke nomination
			let gas_limit = 100000u64;
			let gas_price: U256 = 1_000_000_000.into();

			// Construct revoke_nomination call
			let mut call_data = Vec::<u8>::from([0u8; 36]);
			call_data[0..4].copy_from_slice(&hex_literal::hex!("4b65c34b"));
			call_data[16..36].copy_from_slice(&ALICE);

			assert_ok!(Call::EVM(pallet_evm::Call::<Runtime>::call(
				AccountId::from(CHARLIE),
				staking_precompile_address,
				call_data,
				U256::zero(), // No value sent in EVM
				gas_limit,
				gas_price,
				None, // Use the next nonce
			))
			.dispatch(<Runtime as frame_system::Config>::Origin::root()));

			// Charlie is still a nominator because only nomination to Alice was revoked
			assert!(ParachainStaking::is_nominator(&AccountId::from(CHARLIE)));

			// Check for the right events.
			let expected_events = vec![
				Event::pallet_balances(pallet_balances::Event::Unreserved(
					AccountId::from(CHARLIE),
					500 * GLMR,
				)),
				Event::parachain_staking(parachain_staking::Event::NominatorLeftCollator(
					AccountId::from(CHARLIE),
					AccountId::from(ALICE),
					500 * GLMR,
					1_000 * GLMR,
				)),
				Event::pallet_evm(pallet_evm::RawEvent::<AccountId>::Executed(
					staking_precompile_address,
				)),
			];

			assert_eq!(
				System::events()
					.into_iter()
					.map(|e| e.event)
					.collect::<Vec<_>>(),
				expected_events
			);
		});
}

#[test]
fn nominator_bond_more_less_via_precompile() {
	ExtBuilder::default()
		.with_balances(vec![
			(AccountId::from(ALICE), 1_000 * GLMR),
			(AccountId::from(BOB), 1_500 * GLMR),
		])
		.with_collators(vec![(AccountId::from(ALICE), 1_000 * GLMR)])
		.with_nominators(vec![(
			AccountId::from(BOB),
			AccountId::from(ALICE),
			500 * GLMR,
		)])
		.build()
		.execute_with(|| {
			// Bob is initialized as a nominator
			assert!(ParachainStaking::is_nominator(&AccountId::from(BOB)));
			let staking_precompile_address = H160::from_low_u64_be(2048);

			// Alice uses the staking precompile to bond more
			let gas_limit = 100000u64;
			let gas_price: U256 = 1_000_000_000.into();

			// Construct the nominator_bond_more call
			let mut bond_more_call_data = Vec::<u8>::from([0u8; 68]);
			bond_more_call_data[0..4].copy_from_slice(&hex_literal::hex!("971d44c8"));
			bond_more_call_data[16..36].copy_from_slice(&ALICE);
			let bond_more_amount: U256 = (500 * GLMR).into();
			bond_more_amount.to_big_endian(&mut bond_more_call_data[36..68]);

			assert_ok!(Call::EVM(pallet_evm::Call::<Runtime>::call(
				AccountId::from(BOB),
				staking_precompile_address,
				bond_more_call_data,
				U256::zero(), // No value sent in EVM
				gas_limit,
				gas_price,
				None, // Use the next nonce
			))
			.dispatch(<Runtime as frame_system::Config>::Origin::root()));

			// Check for the right events.
			let mut expected_events = vec![
				Event::pallet_balances(pallet_balances::Event::Reserved(
					AccountId::from(BOB),
					500 * GLMR,
				)),
				Event::parachain_staking(parachain_staking::Event::NominationIncreased(
					AccountId::from(BOB),
					AccountId::from(ALICE),
					1_500 * GLMR,
					2_000 * GLMR,
				)),
				Event::pallet_evm(pallet_evm::RawEvent::<AccountId>::Executed(
					staking_precompile_address,
				)),
			];

			assert_eq!(
				System::events()
					.into_iter()
					.map(|e| e.event)
					.collect::<Vec<_>>(),
				expected_events
			);

			// Construct the go_online call data
			let mut bond_less_call_data = Vec::<u8>::from([0u8; 68]);
			bond_less_call_data[0..4].copy_from_slice(&hex_literal::hex!("f6a52569"));
			bond_less_call_data[16..36].copy_from_slice(&ALICE);
			let bond_less_amount: U256 = (500 * GLMR).into();
			bond_less_amount.to_big_endian(&mut bond_less_call_data[36..68]);

			assert_ok!(Call::EVM(pallet_evm::Call::<Runtime>::call(
				AccountId::from(BOB),
				staking_precompile_address,
				bond_less_call_data,
				U256::zero(), // No value sent in EVM
				gas_limit,
				gas_price,
				None, // Use the next nonce
			))
			.dispatch(<Runtime as frame_system::Config>::Origin::root()));

			// Check for the right events.
			let mut new_events = vec![
				Event::pallet_balances(pallet_balances::Event::Unreserved(
					AccountId::from(BOB),
					500 * GLMR,
				)),
				Event::parachain_staking(parachain_staking::Event::NominationDecreased(
					AccountId::from(BOB),
					AccountId::from(ALICE),
					2_000 * GLMR,
					1_500 * GLMR,
				)),
				Event::pallet_evm(pallet_evm::RawEvent::<AccountId>::Executed(
					staking_precompile_address,
				)),
			];
			expected_events.append(&mut new_events);

			assert_eq!(
				System::events()
					.into_iter()
					.map(|e| e.event)
					.collect::<Vec<_>>(),
				expected_events
			);
		});
}

#[test]
fn is_nominator_via_precompile() {
	ExtBuilder::default()
		.with_balances(vec![
			(AccountId::from(ALICE), 1_000 * GLMR),
			(AccountId::from(BOB), 1_500 * GLMR),
		])
		.with_collators(vec![(AccountId::from(ALICE), 1_000 * GLMR)])
		.with_nominators(vec![(
			AccountId::from(BOB),
			AccountId::from(ALICE),
			500 * GLMR,
		)])
		.build()
		.execute_with(|| {
			// Confirm Bob is initialized as a nominator directly
			assert!(ParachainStaking::is_nominator(&AccountId::from(BOB)));

			let staking_precompile_address = H160::from_low_u64_be(2048);

			// Construct the input data to check if Bob is a nominator
			let mut bob_input_data = Vec::<u8>::from([0u8; 36]);
			bob_input_data[0..4].copy_from_slice(&hex_literal::hex!("8e5080e7"));
			bob_input_data[16..36].copy_from_slice(&BOB);

			// Expected result is an EVM boolean true which is 256 bits long.
			let mut expected_bytes = Vec::from([0u8; 32]);
			expected_bytes[31] = 1;
			let expected_true_result = Some(Ok((ExitSucceed::Returned, expected_bytes, 0)));

			// Assert precompile reports Bob is a nominator
			assert_eq!(
				MoonbeamPrecompiles::<Runtime>::execute(
					staking_precompile_address,
					&bob_input_data,
					None, // target_gas is not necessary right now because consumed none now
					&Context {
						// This context copied from Sacrifice tests, it's not great.
						address: Default::default(),
						caller: Default::default(),
						apparent_value: From::from(0),
					}
				),
				expected_true_result
			);

			// Construct the input data to check if Charlie is a nominator
			let mut charlie_input_data = Vec::<u8>::from([0u8; 36]);
			charlie_input_data[0..4].copy_from_slice(&hex_literal::hex!("8e5080e7"));
			charlie_input_data[16..36].copy_from_slice(&CHARLIE);

			// Expected result is an EVM boolean false which is 256 bits long.
			expected_bytes = Vec::from([0u8; 32]);
			let expected_false_result = Some(Ok((ExitSucceed::Returned, expected_bytes, 0)));

			// Assert precompile also reports Charlie as not a nominator
			assert_eq!(
				MoonbeamPrecompiles::<Runtime>::execute(
					staking_precompile_address,
					&charlie_input_data,
					None,
					&Context {
						// This context copied from Sacrifice tests, it's not great.
						address: Default::default(),
						caller: Default::default(),
						apparent_value: From::from(0),
					}
				),
				expected_false_result
			);
		})
}

#[test]
fn is_candidate_via_precompile() {
	ExtBuilder::default()
		.with_balances(vec![(AccountId::from(ALICE), 1_000 * GLMR)])
		.with_collators(vec![(AccountId::from(ALICE), 1_000 * GLMR)])
		.build()
		.execute_with(|| {
			// Confirm Alice is initialized as a candidate directly
			assert!(ParachainStaking::is_candidate(&AccountId::from(ALICE)));

			let staking_precompile_address = H160::from_low_u64_be(2048);

			// Construct the input data to check if Alice is a candidate
			let mut alice_input_data = Vec::<u8>::from([0u8; 36]);
			alice_input_data[0..4].copy_from_slice(&hex_literal::hex!("8545c833"));
			alice_input_data[16..36].copy_from_slice(&ALICE);

			// Expected result is an EVM boolean true which is 256 bits long.
			let mut expected_bytes = Vec::from([0u8; 32]);
			expected_bytes[31] = 1;
			let expected_true_result = Some(Ok((ExitSucceed::Returned, expected_bytes, 0)));

			// Assert precompile reports Alice is a collator candidate
			assert_eq!(
				MoonbeamPrecompiles::<Runtime>::execute(
					staking_precompile_address,
					&alice_input_data,
					None, // target_gas is not necessary right now because consumed none now
					&Context {
						// This context copied from Sacrifice tests, it's not great.
						address: Default::default(),
						caller: Default::default(),
						apparent_value: From::from(0),
					}
				),
				expected_true_result
			);

			// Construct the input data to check if Bob is a collator candidate
			let mut bob_input_data = Vec::<u8>::from([0u8; 36]);
			bob_input_data[0..4].copy_from_slice(&hex_literal::hex!("8545c833"));
			bob_input_data[16..36].copy_from_slice(&CHARLIE);

			// Expected result is an EVM boolean false which is 256 bits long.
			expected_bytes = Vec::from([0u8; 32]);
			let expected_false_result = Some(Ok((ExitSucceed::Returned, expected_bytes, 0)));

			// Assert precompile also reports Bob as not a collator candidate
			assert_eq!(
				MoonbeamPrecompiles::<Runtime>::execute(
					staking_precompile_address,
					&bob_input_data,
					None,
					&Context {
						// This context copied from Sacrifice tests, it's not great.
						address: Default::default(),
						caller: Default::default(),
						apparent_value: From::from(0),
					}
				),
				expected_false_result
			);
		})
}

#[test]
fn min_nomination_via_precompile() {
	ExtBuilder::default().build().execute_with(|| {
		let staking_precompile_address = H160::from_low_u64_be(2048);

		let mut get_min_nom = Vec::<u8>::from([0u8; 4]);
		get_min_nom[0..4].copy_from_slice(&hex_literal::hex!("c9f593b2"));

		let min_nomination = 5u128 * GLMR;
		let expected_min: U256 = min_nomination.into();
		let mut buffer = [0u8; 32];
		expected_min.to_big_endian(&mut buffer);
		let expected_result = Some(Ok((ExitSucceed::Returned, buffer.to_vec(), 0)));

		assert_eq!(
			MoonbeamPrecompiles::<Runtime>::execute(
				staking_precompile_address,
				&get_min_nom,
				None,
				&Context {
					// This context copied from Sacrifice tests, it's not great.
					address: Default::default(),
					caller: Default::default(),
					apparent_value: From::from(0),
				}
			),
			expected_result
		);
	});
}<|MERGE_RESOLUTION|>--- conflicted
+++ resolved
@@ -474,21 +474,13 @@
 				CrowdloanRewards::accounts_payable(&AccountId::from(CHARLIE))
 					.unwrap()
 					.claimed_reward,
-<<<<<<< HEAD
-				300002976190476190476190
-=======
 				300005555555555555555555
->>>>>>> c9700eb3
 			);
 			assert_eq!(
 				CrowdloanRewards::accounts_payable(&AccountId::from(DAVE))
 					.unwrap()
 					.claimed_reward,
-<<<<<<< HEAD
-				300002976190476190476190
-=======
 				300005555555555555555555
->>>>>>> c9700eb3
 			);
 
 			assert_noop!(
