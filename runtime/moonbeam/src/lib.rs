--- conflicted
+++ resolved
@@ -900,7 +900,7 @@
 			metadata.is_frozen,
 		)
 	}
-<<<<<<< HEAD
+
 	#[transactional]
 	fn create_local_asset(
 		_asset: AssetId,
@@ -911,22 +911,9 @@
 		// Do not support it for now
 		Err(sp_runtime::DispatchError::BadOrigin)
 	}
-}
-
-pub struct LocalAssetIdCreator;
-impl pallet_asset_manager::LocalAssetIdCreator<Runtime> for LocalAssetIdCreator {
-	fn create_asset_id_from_metadata(_account: AccountId, local_asset_counter: u128) -> AssetId {
-		// Our means of converting a creator to an assetId
-		// We basically hash (local asset counter)
-		let mut result: [u8; 16] = [0u8; 16];
-		let to_hash = local_asset_counter.encode();
-		let hash: H256 = to_hash.using_encoded(<Runtime as frame_system::Config>::Hashing::hash);
-		result.copy_from_slice(&hash.as_fixed_bytes()[0..16]);
-		u128::from_le_bytes(result)
-=======
 
 	#[transactional]
-	fn destroy_asset(
+	fn destroy_foreign_asset(
 		asset: AssetId,
 		asset_destroy_witness: pallet_assets::DestroyWitness,
 	) -> DispatchResult {
@@ -934,9 +921,19 @@
 		Assets::destroy(Origin::root(), asset, asset_destroy_witness).map_err(|info| info.error)?;
 
 		// We remove the EVM revert code
-		let precompile_address: H160 = Runtime::asset_id_to_account(asset).into();
+		let precompile_address: H160 =
+			Runtime::asset_id_to_account(ASSET_PRECOMPILE_ADDRESS_PREFIX, asset).into();
 		pallet_evm::AccountCodes::<Runtime>::remove(precompile_address);
 		Ok(())
+	}
+
+	#[transactional]
+	fn destroy_local_asset(
+		_asset: AssetId,
+		_asset_destroy_witness: pallet_assets::DestroyWitness,
+	) -> DispatchResult {
+		// Do not support it for now
+		Err(sp_runtime::DispatchError::BadOrigin)
 	}
 
 	fn destroy_asset_dispatch_info_weight(
@@ -950,7 +947,19 @@
 		call.get_dispatch_info()
 			.weight
 			.saturating_add(RocksDbWeight::get().writes(1 as Weight))
->>>>>>> f2a970d0
+	}
+}
+
+pub struct LocalAssetIdCreator;
+impl pallet_asset_manager::LocalAssetIdCreator<Runtime> for LocalAssetIdCreator {
+	fn create_asset_id_from_metadata(_account: AccountId, local_asset_counter: u128) -> AssetId {
+		// Our means of converting a creator to an assetId
+		// We basically hash (local asset counter)
+		let mut result: [u8; 16] = [0u8; 16];
+		let to_hash = local_asset_counter.encode();
+		let hash: H256 = to_hash.using_encoded(<Runtime as frame_system::Config>::Hashing::hash);
+		result.copy_from_slice(&hash.as_fixed_bytes()[0..16]);
+		u128::from_le_bytes(result)
 	}
 }
 
@@ -969,14 +978,10 @@
 	type AssetRegistrarMetadata = AssetRegistrarMetadata;
 	type ForeignAssetType = xcm_config::AssetType;
 	type AssetRegistrar = AssetRegistrar;
-<<<<<<< HEAD
 	type ForeignAssetModifierOrigin = EnsureRoot<AccountId>;
 	type LocalAssetModifierOrigin = EnsureRoot<AccountId>;
 	type LocalAssetIdCreator = LocalAssetIdCreator;
-=======
-	type AssetModifierOrigin = EnsureRoot<AccountId>;
 	type AssetDestroyWitness = pallet_assets::DestroyWitness;
->>>>>>> f2a970d0
 	type WeightInfo = pallet_asset_manager::weights::SubstrateWeight<Runtime>;
 }
 
