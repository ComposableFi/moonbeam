[package]
name = 'moonbeam-rpc'
description = 'RPC extensions for the moonbeam standalone and parachain nodes'
homepage = 'https://moonbeam.network'
license = 'GPL-3.0-only'
version = '0.1.0'
authors = ["PureStake"]
edition = '2018'

[dependencies]
futures = { version = "0.3.1", features = ["compat"] }
parity-scale-codec = '1.0.0'
serde = { version = "1.0.101", features = ["derive"] }
serde_json = "1.0"
jsonrpc-core = "15.0.0"
jsonrpc-pubsub = "15.0.0"

moonbeam-runtime = { path = "../../runtime" }

sp-runtime = { git = "https://github.com/paritytech/substrate", default-features = false, branch = "master" }
sp-api = { git = "https://github.com/paritytech/substrate", branch = "master" }
sc-client-api = { git = "https://github.com/paritytech/substrate", branch = "master" }
sp-transaction-pool = { git = "https://github.com/paritytech/substrate", branch = "master" }
sc-network = { git = "https://github.com/paritytech/substrate", branch = "master" }
sp-blockchain = { git = "https://github.com/paritytech/substrate", branch = "master" }
sc-rpc-api = { git = "https://github.com/paritytech/substrate", branch = "master" }
sc-rpc = { git = "https://github.com/paritytech/substrate", branch = "master" }
substrate-frame-rpc-system = { git = "https://github.com/paritytech/substrate", branch = "master" }
pallet-transaction-payment-rpc = { git = "https://github.com/paritytech/substrate", branch = "master" }
sp-block-builder = { git = "https://github.com/paritytech/substrate", branch = "master" }
sc-consensus-manual-seal = { git = "https://github.com/paritytech/substrate", branch = "master" }
sc-transaction-graph = { git = "https://github.com/paritytech/substrate", branch = "master" }

<<<<<<< HEAD
fc-rpc-core = { git = "https://github.com/purestake/frontier", branch = "tgm-v0.5-hotfixes-debug" }
fc-rpc = { git = "https://github.com/purestake/frontier", branch = "tgm-v0.5-hotfixes-debug" }
fp-rpc = { git = "https://github.com/purestake/frontier", branch = "tgm-v0.5-hotfixes-debug" }

moonbeam-rpc-debug = { path = "../../client/rpc/debug" }
moonbeam-rpc-primitives-debug = { path = "../../primitives/rpc/debug" }
=======
fc-rpc-core = { git = "https://github.com/purestake/frontier", branch = "v0.5-hotfixes" }
fc-rpc = { git = "https://github.com/purestake/frontier", branch = "v0.5-hotfixes" }
fp-rpc = { git = "https://github.com/purestake/frontier", branch = "v0.5-hotfixes" }
moonbeam-rpc-txpool = { path = "../../client/rpc/txpool" }
moonbeam-rpc-primitives-txpool = { path = "../../primitives/rpc/txpool" }
>>>>>>> caad994a
<|MERGE_RESOLUTION|>--- conflicted
+++ resolved
@@ -31,17 +31,10 @@
 sc-consensus-manual-seal = { git = "https://github.com/paritytech/substrate", branch = "master" }
 sc-transaction-graph = { git = "https://github.com/paritytech/substrate", branch = "master" }
 
-<<<<<<< HEAD
 fc-rpc-core = { git = "https://github.com/purestake/frontier", branch = "tgm-v0.5-hotfixes-debug" }
 fc-rpc = { git = "https://github.com/purestake/frontier", branch = "tgm-v0.5-hotfixes-debug" }
 fp-rpc = { git = "https://github.com/purestake/frontier", branch = "tgm-v0.5-hotfixes-debug" }
-
-moonbeam-rpc-debug = { path = "../../client/rpc/debug" }
-moonbeam-rpc-primitives-debug = { path = "../../primitives/rpc/debug" }
-=======
-fc-rpc-core = { git = "https://github.com/purestake/frontier", branch = "v0.5-hotfixes" }
-fc-rpc = { git = "https://github.com/purestake/frontier", branch = "v0.5-hotfixes" }
-fp-rpc = { git = "https://github.com/purestake/frontier", branch = "v0.5-hotfixes" }
 moonbeam-rpc-txpool = { path = "../../client/rpc/txpool" }
 moonbeam-rpc-primitives-txpool = { path = "../../primitives/rpc/txpool" }
->>>>>>> caad994a
+moonbeam-rpc-debug = { path = "../../client/rpc/debug" }
+moonbeam-rpc-primitives-debug = { path = "../../primitives/rpc/debug" }