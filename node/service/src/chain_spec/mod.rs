// Copyright 2019-2021 PureStake Inc.
// This file is part of Moonbeam.

// Moonbeam is free software: you can redistribute it and/or modify
// it under the terms of the GNU General Public License as published by
// the Free Software Foundation, either version 3 of the License, or
// (at your option) any later version.

// Moonbeam is distributed in the hope that it will be useful,
// but WITHOUT ANY WARRANTY; without even the implied warranty of
// MERCHANTABILITY or FITNESS FOR A PARTICULAR PURPOSE.  See the
// GNU General Public License for more details.

// You should have received a copy of the GNU General Public License
// along with Moonbeam.  If not, see <http://www.gnu.org/licenses/>.
use bip39::{Language, Mnemonic, Seed};
use log::debug;
pub use moonbeam_core_primitives::AccountId;
use sc_chain_spec::{ChainSpecExtension, ChainSpecGroup};
use serde::{Deserialize, Serialize};
use sha3::{Digest, Keccak256};
use sp_core::{ecdsa, Pair, Public, H160, H256};
use sp_runtime::traits::{BlakeTwo256, Hash};
use std::convert::TryInto;
use tiny_hderive::bip32::ExtendedPrivKey;

pub mod fake_spec;
#[cfg(feature = "moonbase-native")]
pub mod moonbase;
#[cfg(feature = "moonbeam-native")]
pub mod moonbeam;
#[cfg(feature = "moonriver-native")]
pub mod moonriver;
<<<<<<< HEAD
#[cfg(feature = "moonbeam-native")]
=======
#[cfg(feature = "moonbase-native")]
>>>>>>> b6eaf68b
pub mod test_spec;

#[cfg(not(feature = "moonbase-native"))]
pub mod moonbase {
	pub type ChainSpec = crate::chain_spec::fake_spec::FakeSpec;
	pub fn chain_spec_from_json_file(_: std::path::PathBuf) -> Result<ChainSpec, String> {
		panic!("moonbase runtime not enabled")
	}
	pub fn development_chain_spec(_: Option<String>, _: Option<u32>) -> ChainSpec {
		panic!("moonbase runtime not enabled")
	}
}
#[cfg(not(feature = "moonriver-native"))]
pub mod moonriver {
	pub type ChainSpec = crate::chain_spec::fake_spec::FakeSpec;
	pub fn chain_spec_from_json_file(_: std::path::PathBuf) -> Result<ChainSpec, String> {
		panic!("moonriver runtime not enabled")
	}
	pub fn development_chain_spec(_: Option<String>, _: Option<u32>) -> ChainSpec {
		panic!("moonriver runtime not enabled")
	}
}
#[cfg(not(feature = "moonbeam-native"))]
pub mod moonbeam {
	pub type ChainSpec = crate::chain_spec::fake_spec::FakeSpec;
	pub fn chain_spec_from_json_file(_: std::path::PathBuf) -> Result<ChainSpec, String> {
		panic!("moonbeam runtime not enabled")
	}
	pub fn development_chain_spec(_: Option<String>, _: Option<u32>) -> ChainSpec {
		panic!("moonbeam runtime not enabled")
	}
}

pub type RawChainSpec = sc_service::GenericChainSpec<(), Extensions>;

#[derive(Default, Clone, Serialize, Deserialize, ChainSpecExtension, ChainSpecGroup)]
#[serde(rename_all = "camelCase")]
pub struct Extensions {
	/// The relay chain of the Parachain.
	pub relay_chain: String,
	/// The id of the Parachain.
	pub para_id: u32,
}

impl Extensions {
	/// Try to get the extension from the given `ChainSpec`.
	pub fn try_get(chain_spec: &dyn sc_service::ChainSpec) -> Option<&Self> {
		sc_chain_spec::get_extension(chain_spec.extensions())
	}
}

/// Helper function to derive `num_accounts` child pairs from mnemonics
/// Substrate derive function cannot be used because the derivation is different than Ethereum's
/// https://substrate.dev/rustdocs/v2.0.0/src/sp_core/ecdsa.rs.html#460-470
pub fn derive_bip44_pairs_from_mnemonic<TPublic: Public>(
	mnemonic: &str,
	num_accounts: u32,
) -> Vec<TPublic::Pair> {
	let seed = Mnemonic::from_phrase(mnemonic, Language::English)
		.map(|x| Seed::new(&x, ""))
		.expect("Wrong mnemonic provided");

	let mut childs = Vec::new();
	for i in 0..num_accounts {
		if let Some(child_pair) =
			ExtendedPrivKey::derive(seed.as_bytes(), format!("m/44'/60'/0'/0/{}", i).as_ref())
				.ok()
				.map(|account| TPublic::Pair::from_seed_slice(&account.secret()).ok())
				.flatten()
		{
			childs.push(child_pair);
		} else {
			log::error!("An error ocurred while deriving key {} from parent", i)
		}
	}
	childs
}

/// Helper function to get an AccountId from Key Pair
/// We need the full decompressed public key to derive an ethereum-style account
/// Substrate does not provide a method to obtain the full decompressed public key
/// Therefore, this function uses the secp256k1_ecdsa_recover method to recover the full key
/// A solution without using the private key would imply solving the secp256k1 curve equation
/// The latter is currently not possible with current substrate methods
pub fn get_account_id_from_pair<TPublic: Public>(pair: TPublic::Pair) -> Option<AccountId> {
	let test_message = [1u8; 32];
	let signature: [u8; 65] = pair.sign(&test_message).as_ref().try_into().ok()?;
	let pubkey = sp_io::crypto::secp256k1_ecdsa_recover(
		&signature,
		BlakeTwo256::hash_of(&test_message).as_fixed_bytes(),
	)
	.ok()?;
	Some(H160::from(H256::from_slice(
		Keccak256::digest(&pubkey).as_slice(),
	)))
}

/// Function to generate accounts given a mnemonic and a number of child accounts to be generated
/// Defaults to a default mnemonic if no mnemonic is supplied
pub fn generate_accounts(mnemonic: String, num_accounts: u32) -> Vec<AccountId> {
	let childs = derive_bip44_pairs_from_mnemonic::<ecdsa::Public>(&mnemonic, num_accounts);
	debug!("Account Generation");
	childs
		.iter()
		.map(|par| {
			let account = get_account_id_from_pair::<ecdsa::Public>(par.clone());
			debug!(
				"private_key {} --------> Account {:x?}",
				sp_core::hexdisplay::HexDisplay::from(&par.clone().seed()),
				account
			);
			account
		})
		.flatten()
		.collect()
}

/// Helper function to generate a crypto pair from seed
pub fn get_from_seed<TPublic: Public>(seed: &str) -> <TPublic::Pair as Pair>::Public {
	TPublic::Pair::from_string(&format!("//{}", seed), None)
		.expect("static values are valid; qed")
		.public()
}<|MERGE_RESOLUTION|>--- conflicted
+++ resolved
@@ -31,11 +31,7 @@
 pub mod moonbeam;
 #[cfg(feature = "moonriver-native")]
 pub mod moonriver;
-<<<<<<< HEAD
-#[cfg(feature = "moonbeam-native")]
-=======
 #[cfg(feature = "moonbase-native")]
->>>>>>> b6eaf68b
 pub mod test_spec;
 
 #[cfg(not(feature = "moonbase-native"))]
