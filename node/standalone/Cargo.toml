--- conflicted
+++ resolved
@@ -24,86 +24,45 @@
 futures = "0.3.4"
 log = "0.4.8"
 structopt = "0.3.8"
-<<<<<<< HEAD
 jsonrpc-core = "15.0.0"
 jsonrpc-pubsub = "15.0.0"
-
-sp-api = { git = "https://github.com/paritytech/substrate", branch = "master" }
-sp-blockchain = { git = "https://github.com/paritytech/substrate", branch = "master" }
-sc-rpc-api = { git = "https://github.com/paritytech/substrate", branch = "master" }
-sc-rpc = { git = "https://github.com/paritytech/substrate", branch = "master" }
-substrate-frame-rpc-system = { git = "https://github.com/paritytech/substrate", branch = "master" }
-pallet-transaction-payment-rpc = { git = "https://github.com/paritytech/substrate", branch = "master" }
-sc-cli = { git = "https://github.com/paritytech/substrate", branch = "master" }
-sp-core = { git = "https://github.com/paritytech/substrate", branch = "master" }
-sc-executor = { git = "https://github.com/paritytech/substrate", branch = "master" }
-sc-service = { git = "https://github.com/paritytech/substrate", branch = "master" }
-sp-inherents = { git = "https://github.com/paritytech/substrate", branch = "master" }
-sc-transaction-pool = { git = "https://github.com/paritytech/substrate", branch = "master" }
-sp-transaction-pool = { git = "https://github.com/paritytech/substrate", branch = "master" }
-sc-transaction-graph = { git = "https://github.com/paritytech/substrate", branch = "master" }
-sc-network = { git = "https://github.com/paritytech/substrate", branch = "master" }
-sc-consensus-aura = { git = "https://github.com/paritytech/substrate", branch = "master" }
-sp-consensus-aura = { git = "https://github.com/paritytech/substrate", branch = "master" }
-sc-consensus-manual-seal = { git = "https://github.com/paritytech/substrate", branch = "master" }
-sp-consensus = { git = "https://github.com/paritytech/substrate", branch = "master" }
-sc-consensus = { git = "https://github.com/paritytech/substrate", branch = "master" }
-sp-timestamp = { git = "https://github.com/paritytech/substrate", branch = "master" }
-evm = { package = "pallet-evm", git = "https://github.com/joshorndorff/pallet-evm", branch = "master" }
-sc-finality-grandpa = { git = "https://github.com/paritytech/substrate", branch = "master" }
-sp-finality-grandpa = { git = "https://github.com/paritytech/substrate", branch = "master" }
-sc-client-api = { git = "https://github.com/paritytech/substrate", branch = "master" }
-sp-runtime = { git = "https://github.com/paritytech/substrate", branch = "master" }
-sc-basic-authorship = { git = "https://github.com/paritytech/substrate", branch = "master" }
-sp-block-builder = { git = "https://github.com/paritytech/substrate", branch = "master" }
-=======
-jsonrpc-core = "14.2.0"
-jsonrpc-pubsub = "14.2.0"
 serde_json = "1.0"
 
-sp-api = { git = "https://github.com/paritytech/substrate.git", branch = "rococo-branch" }
-sp-blockchain = { git = "https://github.com/paritytech/substrate.git", branch = "rococo-branch" }
-sc-rpc-api = { git = "https://github.com/paritytech/substrate.git", branch = "rococo-branch" }
-sc-rpc = { git = "https://github.com/paritytech/substrate.git", branch = "rococo-branch" }
-substrate-frame-rpc-system = { git = "https://github.com/paritytech/substrate.git", branch = "rococo-branch" }
-pallet-transaction-payment-rpc = { git = "https://github.com/paritytech/substrate.git", branch = "rococo-branch" }
-sc-cli = { git = "https://github.com/paritytech/substrate.git", branch = "rococo-branch" }
-sp-core = { git = "https://github.com/paritytech/substrate.git", branch = "rococo-branch" }
-sc-executor = { git = "https://github.com/paritytech/substrate.git", branch = "rococo-branch" }
-sc-service = { git = "https://github.com/paritytech/substrate.git", branch = "rococo-branch" }
-sp-inherents = { git = "https://github.com/paritytech/substrate.git", branch = "rococo-branch" }
-sc-transaction-pool = { git = "https://github.com/paritytech/substrate.git", branch = "rococo-branch" }
-sp-transaction-pool = { git = "https://github.com/paritytech/substrate.git", branch = "rococo-branch" }
-sc-network = { git = "https://github.com/paritytech/substrate.git", branch = "rococo-branch" }
-sc-consensus-aura = { git = "https://github.com/paritytech/substrate.git", branch = "rococo-branch" }
-sp-consensus-aura = { git = "https://github.com/paritytech/substrate.git", branch = "rococo-branch" }
-sc-consensus-manual-seal = { git = "https://github.com/paritytech/substrate.git", branch = "rococo-branch" }
-sp-consensus = { git = "https://github.com/paritytech/substrate.git", branch = "rococo-branch" }
-sc-consensus = { git = "https://github.com/paritytech/substrate.git", branch = "rococo-branch" }
-sp-timestamp = { git = "https://github.com/paritytech/substrate.git", branch = "rococo-branch" }
-evm = { package = "pallet-evm", git = "https://github.com/purestake/substrate", branch = "v0.3-hotfixes" }
-sc-finality-grandpa = { git = "https://github.com/paritytech/substrate.git", branch = "rococo-branch" }
-sp-finality-grandpa = { git = "https://github.com/paritytech/substrate.git", branch = "rococo-branch" }
-sc-client-api = { git = "https://github.com/paritytech/substrate.git", branch = "rococo-branch" }
-sp-runtime = { git = "https://github.com/paritytech/substrate.git", branch = "rococo-branch" }
-sc-basic-authorship = { git = "https://github.com/paritytech/substrate.git", branch = "rococo-branch" }
-sp-block-builder = { git = "https://github.com/paritytech/substrate.git", branch = "rococo-branch" }
->>>>>>> 994ad70e
+sp-api = { git = "https://github.com/paritytech/substrate.git", branch = "master" }
+sp-blockchain = { git = "https://github.com/paritytech/substrate.git", branch = "master" }
+sc-rpc-api = { git = "https://github.com/paritytech/substrate.git", branch = "master" }
+sc-rpc = { git = "https://github.com/paritytech/substrate.git", branch = "master" }
+substrate-frame-rpc-system = { git = "https://github.com/paritytech/substrate.git", branch = "master" }
+pallet-transaction-payment-rpc = { git = "https://github.com/paritytech/substrate.git", branch = "master" }
+sc-cli = { git = "https://github.com/paritytech/substrate.git", branch = "master" }
+sp-core = { git = "https://github.com/paritytech/substrate.git", branch = "master" }
+sc-executor = { git = "https://github.com/paritytech/substrate.git", branch = "master" }
+sc-service = { git = "https://github.com/paritytech/substrate.git", branch = "master" }
+sp-inherents = { git = "https://github.com/paritytech/substrate.git", branch = "master" }
+sc-transaction-pool = { git = "https://github.com/paritytech/substrate.git", branch = "master" }
+sp-transaction-pool = { git = "https://github.com/paritytech/substrate.git", branch = "master" }
+sc-network = { git = "https://github.com/paritytech/substrate.git", branch = "master" }
+sc-consensus-aura = { git = "https://github.com/paritytech/substrate.git", branch = "master" }
+sp-consensus-aura = { git = "https://github.com/paritytech/substrate.git", branch = "master" }
+sc-consensus-manual-seal = { git = "https://github.com/paritytech/substrate.git", branch = "master" }
+sp-consensus = { git = "https://github.com/paritytech/substrate.git", branch = "master" }
+sc-consensus = { git = "https://github.com/paritytech/substrate.git", branch = "master" }
+sp-timestamp = { git = "https://github.com/paritytech/substrate.git", branch = "master" }
+evm = { package = "pallet-evm", git = "https://github.com/purestake/substrate", branch = "master" }
+sc-finality-grandpa = { git = "https://github.com/paritytech/substrate.git", branch = "master" }
+sp-finality-grandpa = { git = "https://github.com/paritytech/substrate.git", branch = "master" }
+sc-client-api = { git = "https://github.com/paritytech/substrate.git", branch = "master" }
+sp-runtime = { git = "https://github.com/paritytech/substrate.git", branch = "master" }
+sc-basic-authorship = { git = "https://github.com/paritytech/substrate.git", branch = "master" }
+sp-block-builder = { git = "https://github.com/paritytech/substrate.git", branch = "master" }
 
 moonbeam-runtime = {path = "../../runtime", default-features = false, features = ["std", "standalone"] }
 moonbeam-rpc = { path = "../rpc" }
 
-<<<<<<< HEAD
-ethereum = { package = "pallet-ethereum", git = "https://github.com/purestake/frontier", branch = "joshy-parachains-v1" }
-frontier-consensus = { git = "https://github.com/purestake/frontier", branch = "joshy-parachains-v1" }
-frontier-rpc = { git = "https://github.com/purestake/frontier", branch = "joshy-parachains-v1" }
-frontier-rpc-primitives = { git = "https://github.com/purestake/frontier", branch = "joshy-parachains-v1" }
-=======
-ethereum = { package = "pallet-ethereum", git = "https://github.com/purestake/frontier", branch = "v0.3-hotfixes" }
-frontier-consensus = { git = "https://github.com/purestake/frontier", branch = "v0.3-hotfixes" }
-frontier-rpc = { git = "https://github.com/purestake/frontier", branch = "v0.3-hotfixes" }
-frontier-rpc-primitives = { git = "https://github.com/purestake/frontier", branch = "v0.3-hotfixes" }
->>>>>>> 994ad70e
+ethereum = { package = "pallet-ethereum", git = "https://github.com/purestake/frontier", branch = "master" }
+frontier-consensus = { git = "https://github.com/purestake/frontier", branch = "master" }
+frontier-rpc = { git = "https://github.com/purestake/frontier", branch = "master" }
+frontier-rpc-primitives = { git = "https://github.com/purestake/frontier", branch = "master" }
 
 [build-dependencies]
 substrate-build-script-utils = { git = "https://github.com/paritytech/substrate", branch = "master" }