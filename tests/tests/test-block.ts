--- conflicted
+++ resolved
@@ -69,31 +69,10 @@
       );
     });
 
-<<<<<<< HEAD
     it("should be at block 1 after block production", async function () {
-      this.timeout(15000);
       expect(await context.web3.eth.getBlockNumber()).to.equal(1);
-=======
-  step("fetch genesis block by hash", async function () {
-    //fetch block again using hash
-    const block = await context.web3.eth.getBlock(0);
-    const blockByHash = await context.web3.eth.getBlock(block.hash);
-    expect(blockByHash).to.include({
-      author: "0x0000000000000000000000000000000000000000",
-      difficulty: "0",
-      extraData: "0x",
-      gasLimit: 15000000,
-      gasUsed: 0,
-      logsBloom: `0x${"0".repeat(512)}`,
-      number: 0,
-      receiptsRoot: "0x1dcc4de8dec75d7aab85b567b6ccd41ad312451b948a7413f0a142fd40d49347",
-      sha3Uncles: "0x1dcc4de8dec75d7aab85b567b6ccd41ad312451b948a7413f0a142fd40d49347",
-      totalDifficulty: "0",
-      transactionsRoot: "0x56e81f171bcc55a6ff8345e692c0f86e5b48e01b996cadc001622fb5e363b421",
->>>>>>> 5125d8b7
-    });
-
-<<<<<<< HEAD
+    });
+
     it("should have valid timestamp after block production", async function () {
       // Originally ,this test required the timestamp be in the last finve minutes.
       // This requirement doesn't make sense when we forge timestamps in manual seal.
@@ -102,14 +81,6 @@
       expect(block.timestamp).to.be.least(0);
       expect(block.timestamp).to.be.below(next5Minutes);
     });
-=======
-  let firstBlockCreated = false;
-  step("should be at block 1 after block production", async function () {
-    await createAndFinalizeBlock(context.polkadotApi);
-    expect(await context.web3.eth.getBlockNumber()).to.equal(1);
-    firstBlockCreated = true;
-  });
->>>>>>> 5125d8b7
 
     it("retrieve block information", async function () {
       const block = await context.web3.eth.getBlock("latest");
@@ -150,17 +121,10 @@
       expect(block.hash).to.be.eq(latestBlock.hash);
     });
 
-<<<<<<< HEAD
     it("get block by number", async function () {
       const block = await context.web3.eth.getBlock(1);
       expect(block).not.null;
     });
-=======
-  step("get block by hash", async function () {
-    const latestBlock = await context.web3.eth.getBlock("latest");
-    const block = await context.web3.eth.getBlock(latestBlock.hash);
-    expect(block.hash).to.be.eq(latestBlock.hash);
->>>>>>> 5125d8b7
   });
 
   describe("Post Genesis Block 2 Finalization", async () => {
@@ -175,9 +139,7 @@
       );
     });
 
-<<<<<<< HEAD
     it("should include previous block hash as parent (block 2)", async function () {
-      this.timeout(15000);
       const block = await context.web3.eth.getBlock("latest");
       let previousBlock = await context.web3.eth.getBlock(1);
       expect(block.hash).to.not.equal(previousBlock.hash);
@@ -193,13 +155,11 @@
     // the maximum number of tx/ blocks is not constant but is always around 1500
 
     it("should be able to fill a block with a 1 tx", async function () {
-      this.timeout(15000);
       let { txPassedFirstBlock } = await fillBlockWithTx(context, 1);
       expect(txPassedFirstBlock).to.eq(1);
     });
 
     it.skip("should be able to fill a block with 260 tx", async function () {
-      this.timeout(15000);
       // We have 6_000_000 Gas available for transactions per block.
       // Each transaction needs 2_000 (extrinsic cost) + 21_000 (eth cost)
       // 6_000_000 / 23_000 = ~260.86
@@ -210,13 +170,12 @@
     });
 
     it.skip("should be able to fill a block with 64 contract creations tx", async function () {
-      this.timeout(15000);
       // We have 6_000_000 Gas available for transactions per block.
       // Each transaction needs 2_000 (extrinsic cost) + 91019 (contract cost)
       // 6_000_000 / 92_019 = ~64.50
 
       // The test will send 65 contract tx and verify the first block contains only 64.
-      let { txPassedFirstBlock } = await fillBlockWithTx(context, 65, contractCreation);
+      let { txPassedFirstBlock } = await fillBlockWithTx(context, 65, await contractCreation());
       expect(txPassedFirstBlock).to.eq(64);
     });
 
@@ -225,90 +184,24 @@
 
     it.skip("should be able to send 8192 tx to the pool and have them all published\
     within the following blocks", async function () {
-      this.timeout(120000);
       let { txPassed } = await fillBlockWithTx(context, 8192);
       expect(txPassed).to.eq(8192);
     });
-=======
-  step("should include previous block hash as parent (block 2)", async function () {
-    await createAndFinalizeBlock(context.polkadotApi);
-    const block = await context.web3.eth.getBlock("latest");
-    expect(block.hash).to.not.equal(previousBlock.hash);
-    expect(block.parentHash).to.equal(previousBlock.hash);
-  });
-
-  step("genesis balance enough to make all the transfers", async function () {
-    expect(Number(await context.web3.eth.getBalance(GENESIS_ACCOUNT))).to.gte(512 * 100000);
-  });
-
-  it("should be able to fill a block with a 1 tx", async function () {
-    this.timeout(15000);
-
-    let { txPassedFirstBlock } = await fillBlockWithTx(context, 1);
-    expect(txPassedFirstBlock).to.eq(1);
-  });
-
-  it("should be able to fill a block with 576 tx", async function () {
-    this.timeout(20000);
-    // We have 15_000_000 Gas available for transactions per block.
-    // Each transaction needs 26_000 gas: 5_000 (extrinsic cost) + 21_000 (eth cost).
-    // 5_000 is the equivalent gas of ExtrinsicBaseWeight (125_000_000 / 25_000)
-    // We expect a capacity of 576.92 transactions in a block (15_000_000 / 26_000).
-    let { txPassed, txPassedFirstBlock } = await fillBlockWithTx(context, 577);
-    expect(txPassedFirstBlock).to.eq(576);
-    expect(txPassed).to.eq(577); // including all blocks
-  });
-
-  it("should be able to fill a block with 156 contract creations tx", async function () {
-    this.timeout(15000);
-    // We have 15_000_000 Gas available for transactions per block.
-    // Each transaction needs 5_000 (extrinsic cost) + 91_019 (contract cost)
-    // 15_000_000 / 96_019 = 156.22
-    let { txPassedFirstBlock } = await fillBlockWithTx(context, 157, await contractCreation());
-    expect(txPassedFirstBlock).to.eq(156);
-  });
-
-  // 8192 is the number of tx that can be sent to the Pool
-  // before it throws an error and drops all tx
-  it.skip("should be able to send 8192 tx to the pool and have them all published\
-  within the following blocks", async function () {
-    this.timeout(120000);
-    let { txPassed } = await fillBlockWithTx(context, 8192);
-    expect(txPassed).to.eq(8192);
-  });
->>>>>>> 5125d8b7
 
     it.skip("but shouldn't work for 8193", async function () {
-      this.timeout(120000);
       let { txPassed } = await fillBlockWithTx(context, 8193);
       expect(txPassed).to.eq(0);
     });
 
-<<<<<<< HEAD
     it.skip("should be able to send 8192 tx to the pool and have them all published\
     within the following blocks - bigger tx", async function () {
-      this.timeout(120000);
-      let { txPassed } = await fillBlockWithTx(context, 8192, contractCreation);
+      let { txPassed } = await fillBlockWithTx(context, 8192, await contractCreation());
       expect(txPassed).to.eq(8192);
     });
 
     it.skip("but shouldn't work for 8193 - bigger tx", async function () {
-      this.timeout(120000);
-      let { txPassed } = await fillBlockWithTx(context, 8193, contractCreation);
+      let { txPassed } = await fillBlockWithTx(context, 8193, await contractCreation());
       expect(txPassed).to.eq(0);
     });
-=======
-  it.skip("should be able to send 8192 tx to the pool and have them all published\
-  within the following blocks - bigger tx", async function () {
-    this.timeout(120000);
-    let { txPassed } = await fillBlockWithTx(context, 8192, await contractCreation());
-    expect(txPassed).to.eq(8192);
-  });
-
-  it.skip("but shouldn't work for 8193 - bigger tx", async function () {
-    this.timeout(120000);
-    let { txPassed } = await fillBlockWithTx(context, 8193, await contractCreation());
-    expect(txPassed).to.eq(0);
->>>>>>> 5125d8b7
   });
 });