--- conflicted
+++ resolved
@@ -125,35 +125,32 @@
 			// The other options is to check the asset existence in pallet-asset-manager, but
 			// this makes the precompiles dependent on such a pallet, which is not ideal
 			if !pallet_assets::Pallet::<Runtime, Instance>::total_supply(asset_id).is_zero() {
-<<<<<<< HEAD
-				return Some(
-					<Erc20AssetsPrecompile<Runtime, Instance> as Precompile>::execute(
-						input, target_gas, context, is_static,
-					),
-				);
-=======
 				let result = {
-					let (input, selector) = match EvmDataReader::new_with_selector(input) {
-						Ok((input, selector)) => (input, selector),
-						Err(e) => return Some(Err(e)),
-					};
+					let mut gasometer = Gasometer::new(target_gas);
+					let gasometer = &mut gasometer;
+
+					let (mut input, selector) =
+						match EvmDataReader::new_with_selector(gasometer, input) {
+							Ok((input, selector)) => (input, selector),
+							Err(e) => return Some(Err(e)),
+						};
+					let input = &mut input;
 
 					match selector {
-						Action::TotalSupply => Self::total_supply(asset_id, input, target_gas),
-						Action::BalanceOf => Self::balance_of(asset_id, input, target_gas),
-						Action::Allowance => Self::allowance(asset_id, input, target_gas),
-						Action::Approve => Self::approve(asset_id, input, target_gas, context),
-						Action::Transfer => Self::transfer(asset_id, input, target_gas, context),
+						Action::TotalSupply => Self::total_supply(asset_id, input, gasometer),
+						Action::BalanceOf => Self::balance_of(asset_id, input, gasometer),
+						Action::Allowance => Self::allowance(asset_id, input, gasometer),
+						Action::Approve => Self::approve(asset_id, input, gasometer, context),
+						Action::Transfer => Self::transfer(asset_id, input, gasometer, context),
 						Action::TransferFrom => {
-							Self::transfer_from(asset_id, input, target_gas, context)
+							Self::transfer_from(asset_id, input, gasometer, context)
 						}
-						Action::Name => Self::name(asset_id, target_gas),
-						Action::Symbol => Self::symbol(asset_id, target_gas),
-						Action::Decimals => Self::decimals(asset_id, target_gas),
+						Action::Name => Self::name(asset_id, gasometer),
+						Action::Symbol => Self::symbol(asset_id, gasometer),
+						Action::Decimals => Self::decimals(asset_id, gasometer),
 					}
 				};
 				return Some(result);
->>>>>>> dfe363ba
 			}
 		}
 		None
@@ -177,50 +174,7 @@
 	}
 }
 
-<<<<<<< HEAD
-pub struct Erc20AssetsPrecompile<Runtime, Instance: 'static = ()>(PhantomData<(Runtime, Instance)>);
-
-impl<Runtime, Instance> Precompile for Erc20AssetsPrecompile<Runtime, Instance>
-where
-	Instance: 'static,
-	Runtime: pallet_assets::Config<Instance> + pallet_evm::Config,
-	Runtime::Call: Dispatchable<PostInfo = PostDispatchInfo> + GetDispatchInfo,
-	Runtime::Call: From<pallet_assets::Call<Runtime, Instance>>,
-	<Runtime::Call as Dispatchable>::Origin: From<Option<Runtime::AccountId>>,
-	BalanceOf<Runtime, Instance>: TryFrom<U256> + Into<U256> + EvmData,
-	Runtime: AccountIdAssetIdConversion<Runtime::AccountId, AssetIdOf<Runtime, Instance>>,
-	<<Runtime as frame_system::Config>::Call as Dispatchable>::Origin: OriginTrait,
-{
-	fn execute(
-		input: &[u8], //Reminder this is big-endian
-		target_gas: Option<u64>,
-		context: &Context,
-		is_static: bool,
-	) -> EvmResult<PrecompileOutput> {
-		let mut gasometer = Gasometer::new(target_gas);
-		let gasometer = &mut gasometer;
-
-		let (mut input, selector) = EvmDataReader::new_with_selector(gasometer, input)?;
-		let input = &mut input;
-
-		match selector {
-			Action::TotalSupply => Self::total_supply(input, gasometer, context),
-			Action::BalanceOf => Self::balance_of(input, gasometer, context),
-			Action::Allowance => Self::allowance(input, gasometer, context),
-			Action::Approve => Self::approve(input, gasometer, context),
-			Action::Transfer => Self::transfer(input, gasometer, context),
-			Action::TransferFrom => Self::transfer_from(input, gasometer, context),
-			Action::Name => Self::name(gasometer, context),
-			Action::Symbol => Self::symbol(gasometer, context),
-			Action::Decimals => Self::decimals(gasometer, context),
-		}
-	}
-}
-
-impl<Runtime, Instance> Erc20AssetsPrecompile<Runtime, Instance>
-=======
 impl<Runtime, Instance> Erc20AssetsPrecompileSet<Runtime, Instance>
->>>>>>> dfe363ba
 where
 	Instance: 'static,
 	Runtime: pallet_assets::Config<Instance> + pallet_evm::Config + frame_system::Config,
@@ -232,28 +186,15 @@
 	<<Runtime as frame_system::Config>::Call as Dispatchable>::Origin: OriginTrait,
 {
 	fn total_supply(
-<<<<<<< HEAD
-		input: &mut EvmDataReader,
-		gasometer: &mut Gasometer,
-		context: &Context,
-=======
-		asset_id: AssetIdOf<Runtime, Instance>,
-		input: EvmDataReader,
-		target_gas: Option<u64>,
->>>>>>> dfe363ba
+		asset_id: AssetIdOf<Runtime, Instance>,
+		input: &mut EvmDataReader,
+		gasometer: &mut Gasometer,
 	) -> EvmResult<PrecompileOutput> {
 		gasometer.record_cost(RuntimeHelper::<Runtime>::db_read_gas_cost())?;
 
 		// Parse input.
 		input.expect_arguments(gasometer, 0)?;
 
-<<<<<<< HEAD
-		let asset_id: AssetIdOf<Runtime, Instance> =
-			Runtime::account_to_asset_id(execution_address)
-				.ok_or(gasometer.revert("non-assetId address"))?;
-
-=======
->>>>>>> dfe363ba
 		// Fetch info.
 		let amount: U256 =
 			pallet_assets::Pallet::<Runtime, Instance>::total_issuance(asset_id).into();
@@ -268,15 +209,9 @@
 	}
 
 	fn balance_of(
-<<<<<<< HEAD
-		input: &mut EvmDataReader,
-		gasometer: &mut Gasometer,
-		context: &Context,
-=======
-		asset_id: AssetIdOf<Runtime, Instance>,
-		mut input: EvmDataReader,
-		target_gas: Option<u64>,
->>>>>>> dfe363ba
+		asset_id: AssetIdOf<Runtime, Instance>,
+		input: &mut EvmDataReader,
+		gasometer: &mut Gasometer,
 	) -> EvmResult<PrecompileOutput> {
 		gasometer.record_cost(RuntimeHelper::<Runtime>::db_read_gas_cost())?;
 
@@ -287,15 +222,6 @@
 
 		// Fetch info.
 		let amount: U256 = {
-<<<<<<< HEAD
-			let execution_address = Runtime::AddressMapping::into_account_id(context.address);
-
-			let asset_id: AssetIdOf<Runtime, Instance> =
-				Runtime::account_to_asset_id(execution_address)
-					.ok_or(gasometer.revert("non-assetId address"))?;
-
-=======
->>>>>>> dfe363ba
 			let owner: Runtime::AccountId = Runtime::AddressMapping::into_account_id(owner);
 			pallet_assets::Pallet::<Runtime, Instance>::balance(asset_id, &owner).into()
 		};
@@ -310,15 +236,9 @@
 	}
 
 	fn allowance(
-<<<<<<< HEAD
-		input: &mut EvmDataReader,
-		gasometer: &mut Gasometer,
-		context: &Context,
-=======
-		asset_id: AssetIdOf<Runtime, Instance>,
-		mut input: EvmDataReader,
-		target_gas: Option<u64>,
->>>>>>> dfe363ba
+		asset_id: AssetIdOf<Runtime, Instance>,
+		input: &mut EvmDataReader,
+		gasometer: &mut Gasometer,
 	) -> EvmResult<PrecompileOutput> {
 		gasometer.record_cost(RuntimeHelper::<Runtime>::db_read_gas_cost())?;
 
@@ -330,14 +250,6 @@
 
 		// Fetch info.
 		let amount: U256 = {
-<<<<<<< HEAD
-			let execution_address = Runtime::AddressMapping::into_account_id(context.address);
-			let asset_id: AssetIdOf<Runtime, Instance> =
-				Runtime::account_to_asset_id(execution_address)
-					.ok_or(gasometer.revert("non-assetId address"))?;
-
-=======
->>>>>>> dfe363ba
 			let owner: Runtime::AccountId = Runtime::AddressMapping::into_account_id(owner);
 			let spender: Runtime::AccountId = Runtime::AddressMapping::into_account_id(spender);
 
@@ -355,14 +267,9 @@
 	}
 
 	fn approve(
-<<<<<<< HEAD
-		input: &mut EvmDataReader,
-		gasometer: &mut Gasometer,
-=======
-		asset_id: AssetIdOf<Runtime, Instance>,
-		mut input: EvmDataReader,
-		target_gas: Option<u64>,
->>>>>>> dfe363ba
+		asset_id: AssetIdOf<Runtime, Instance>,
+		input: &mut EvmDataReader,
+		gasometer: &mut Gasometer,
 		context: &Context,
 	) -> EvmResult<PrecompileOutput> {
 		gasometer.record_log_costs_manual(3, 32)?;
@@ -374,16 +281,7 @@
 		let amount = input.read::<BalanceOf<Runtime, Instance>>(gasometer)?;
 
 		{
-<<<<<<< HEAD
-			let execution_address = Runtime::AddressMapping::into_account_id(context.address);
-			let asset_id: AssetIdOf<Runtime, Instance> =
-				Runtime::account_to_asset_id(execution_address)
-					.ok_or(gasometer.revert("non-assetId address"))?;
-
-=======
->>>>>>> dfe363ba
 			let origin = Runtime::AddressMapping::into_account_id(context.caller);
-
 			let spender: Runtime::AccountId = Runtime::AddressMapping::into_account_id(spender);
 
 			// Allowance read
@@ -430,14 +328,9 @@
 	}
 
 	fn transfer(
-<<<<<<< HEAD
-		input: &mut EvmDataReader,
-		gasometer: &mut Gasometer,
-=======
-		asset_id: AssetIdOf<Runtime, Instance>,
-		mut input: EvmDataReader,
-		target_gas: Option<u64>,
->>>>>>> dfe363ba
+		asset_id: AssetIdOf<Runtime, Instance>,
+		input: &mut EvmDataReader,
+		gasometer: &mut Gasometer,
 		context: &Context,
 	) -> EvmResult<PrecompileOutput> {
 		gasometer.record_log_costs_manual(3, 32)?;
@@ -450,14 +343,6 @@
 
 		// Build call with origin.
 		{
-<<<<<<< HEAD
-			let execution_address = Runtime::AddressMapping::into_account_id(context.address);
-			let asset_id: AssetIdOf<Runtime, Instance> =
-				Runtime::account_to_asset_id(execution_address)
-					.ok_or(gasometer.revert("non-assetId address"))?;
-
-=======
->>>>>>> dfe363ba
 			let origin = Runtime::AddressMapping::into_account_id(context.caller);
 			let to = Runtime::AddressMapping::into_account_id(to);
 
@@ -490,14 +375,9 @@
 	}
 
 	fn transfer_from(
-<<<<<<< HEAD
-		input: &mut EvmDataReader,
-		gasometer: &mut Gasometer,
-=======
-		asset_id: AssetIdOf<Runtime, Instance>,
-		mut input: EvmDataReader,
-		target_gas: Option<u64>,
->>>>>>> dfe363ba
+		asset_id: AssetIdOf<Runtime, Instance>,
+		input: &mut EvmDataReader,
+		gasometer: &mut Gasometer,
 		context: &Context,
 	) -> EvmResult<PrecompileOutput> {
 		gasometer.record_log_costs_manual(3, 32)?;
@@ -509,24 +389,13 @@
 		let amount = input.read::<BalanceOf<Runtime, Instance>>(gasometer)?;
 
 		{
-<<<<<<< HEAD
-			let execution_address = Runtime::AddressMapping::into_account_id(context.address);
-			let asset_id: AssetIdOf<Runtime, Instance> =
-				Runtime::account_to_asset_id(execution_address)
-					.ok_or(gasometer.revert("non-assetId address"))?;
-=======
->>>>>>> dfe363ba
 			let caller: Runtime::AccountId =
 				Runtime::AddressMapping::into_account_id(context.caller);
 			let from: Runtime::AccountId = Runtime::AddressMapping::into_account_id(from.clone());
 			let to: Runtime::AccountId = Runtime::AddressMapping::into_account_id(to);
-<<<<<<< HEAD
 
 			// If caller is "from", it can spend as much as it wants from its own balance.
 			if caller != from {
-=======
-			let used_gas = if caller != from {
->>>>>>> dfe363ba
 				// Dispatch call (if enough gas).
 				RuntimeHelper::<Runtime>::try_dispatch(
 					Some(caller).into(),
@@ -567,22 +436,12 @@
 		})
 	}
 
-<<<<<<< HEAD
-	fn name(gasometer: &mut Gasometer, context: &Context) -> EvmResult<PrecompileOutput> {
-		gasometer.record_cost(RuntimeHelper::<Runtime>::db_read_gas_cost())?;
-		let execution_address = Runtime::AddressMapping::into_account_id(context.address);
-		let asset_id: AssetIdOf<Runtime, Instance> =
-			Runtime::account_to_asset_id(execution_address)
-				.ok_or(gasometer.revert("non-assetId address"))?;
-
-=======
 	fn name(
 		asset_id: AssetIdOf<Runtime, Instance>,
-		target_gas: Option<u64>,
-	) -> EvmResult<PrecompileOutput> {
-		let mut gasometer = Gasometer::new(target_gas);
-		gasometer.record_cost(RuntimeHelper::<Runtime>::db_read_gas_cost())?;
->>>>>>> dfe363ba
+		gasometer: &mut Gasometer,
+	) -> EvmResult<PrecompileOutput> {
+		gasometer.record_cost(RuntimeHelper::<Runtime>::db_read_gas_cost())?;
+
 		// Build output.
 		Ok(PrecompileOutput {
 			exit_status: ExitSucceed::Returned,
@@ -598,22 +457,12 @@
 		})
 	}
 
-<<<<<<< HEAD
-	fn symbol(gasometer: &mut Gasometer, context: &Context) -> EvmResult<PrecompileOutput> {
-		gasometer.record_cost(RuntimeHelper::<Runtime>::db_read_gas_cost())?;
-		let execution_address = Runtime::AddressMapping::into_account_id(context.address);
-		let asset_id: AssetIdOf<Runtime, Instance> =
-			Runtime::account_to_asset_id(execution_address)
-				.ok_or(gasometer.revert("non-assetId address"))?;
-
-=======
 	fn symbol(
 		asset_id: AssetIdOf<Runtime, Instance>,
-		target_gas: Option<u64>,
-	) -> EvmResult<PrecompileOutput> {
-		let mut gasometer = Gasometer::new(target_gas);
-		gasometer.record_cost(RuntimeHelper::<Runtime>::db_read_gas_cost())?;
->>>>>>> dfe363ba
+		gasometer: &mut Gasometer,
+	) -> EvmResult<PrecompileOutput> {
+		gasometer.record_cost(RuntimeHelper::<Runtime>::db_read_gas_cost())?;
+
 		// Build output.
 		Ok(PrecompileOutput {
 			exit_status: ExitSucceed::Returned,
@@ -629,21 +478,11 @@
 		})
 	}
 
-<<<<<<< HEAD
-	fn decimals(gasometer: &mut Gasometer, context: &Context) -> EvmResult<PrecompileOutput> {
-		gasometer.record_cost(RuntimeHelper::<Runtime>::db_read_gas_cost())?;
-		let execution_address = Runtime::AddressMapping::into_account_id(context.address);
-		let asset_id: AssetIdOf<Runtime, Instance> =
-			Runtime::account_to_asset_id(execution_address)
-				.ok_or(gasometer.revert("non-assetId address"))?;
-=======
 	fn decimals(
 		asset_id: AssetIdOf<Runtime, Instance>,
-		target_gas: Option<u64>,
-	) -> EvmResult<PrecompileOutput> {
-		let mut gasometer = Gasometer::new(target_gas);
-		gasometer.record_cost(RuntimeHelper::<Runtime>::db_read_gas_cost())?;
->>>>>>> dfe363ba
+		gasometer: &mut Gasometer,
+	) -> EvmResult<PrecompileOutput> {
+		gasometer.record_cost(RuntimeHelper::<Runtime>::db_read_gas_cost())?;
 
 		// Build output.
 		Ok(PrecompileOutput {
