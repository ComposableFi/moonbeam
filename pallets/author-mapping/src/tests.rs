// Copyright 2019-2022 PureStake Inc.
// This file is part of Moonbeam.

// Moonbeam is free software: you can redistribute it and/or modify
// it under the terms of the GNU General Public License as published by
// the Free Software Foundation, either version 3 of the License, or
// (at your option) any later version.

// Moonbeam is distributed in the hope that it will be useful,
// but WITHOUT ANY WARRANTY; without even the implied warranty of
// MERCHANTABILITY or FITNESS FOR A PARTICULAR PURPOSE.  See the
// GNU General Public License for more details.

// You should have received a copy of the GNU General Public License
// along with Moonbeam.  If not, see <http://www.gnu.org/licenses/>.

//! Unit testing
use crate::mock::{
	last_event, AuthorMapping, Balances, Event as MetaEvent, ExtBuilder, Origin, Runtime, System,
	TestAuthor,
};
use crate::{Error, Event};
use frame_support::{assert_noop, assert_ok};

#[test]
fn genesis_builder_works() {
	ExtBuilder::default()
		.with_balances(vec![(1, 1000)])
		.with_mappings(vec![(TestAuthor::Alice.into(), 1)])
		.build()
		.execute_with(|| {
			assert!(System::events().is_empty());
			assert_eq!(Balances::free_balance(&1), 900);
			assert_eq!(Balances::reserved_balance(&1), 100);
			assert_eq!(
				AuthorMapping::account_id_of(&TestAuthor::Alice.into()),
				Some(1)
			);
			assert_eq!(AuthorMapping::account_id_of(&TestAuthor::Bob.into()), None);
		})
}

#[test]
fn eligible_account_can_register() {
	ExtBuilder::default()
		.with_balances(vec![(2, 1000)])
		.build()
		.execute_with(|| {
			assert_ok!(AuthorMapping::add_association(
				Origin::signed(2),
				TestAuthor::Bob.into()
			));

			assert_eq!(Balances::free_balance(&2), 900);
			assert_eq!(Balances::reserved_balance(&2), 100);
			assert_eq!(
				AuthorMapping::account_id_of(&TestAuthor::Bob.into()),
				Some(2)
			);

			assert_eq!(
				last_event(),
				MetaEvent::AuthorMapping(Event::AuthorRegistered {
					author_id: TestAuthor::Bob.into(),
					account_id: 2,
					keys: TestAuthor::Bob.into(),
				})
			);
		})
}

#[test]
fn cannot_add_association_without_deposit() {
	ExtBuilder::default()
		.with_balances(vec![(2, 10)])
		.build()
		.execute_with(|| {
			assert_noop!(
				AuthorMapping::add_association(Origin::signed(2), TestAuthor::Alice.into()),
				Error::<Runtime>::CannotAffordSecurityDeposit
			);

			assert_eq!(Balances::free_balance(&2), 10);
			assert_eq!(
				AuthorMapping::account_id_of(&TestAuthor::Alice.into()),
				None
			);
		})
}

#[test]
fn double_registration_costs_twice_as_much() {
	ExtBuilder::default()
		.with_balances(vec![(2, 1000)])
		.build()
		.execute_with(|| {
			// Register once as Bob
			assert_ok!(AuthorMapping::add_association(
				Origin::signed(2),
				TestAuthor::Bob.into()
			));

			assert_eq!(Balances::free_balance(&2), 900);
			assert_eq!(Balances::reserved_balance(&2), 100);
			assert_eq!(
				AuthorMapping::account_id_of(&TestAuthor::Bob.into()),
				Some(2)
			);

			assert_eq!(
				last_event(),
				MetaEvent::AuthorMapping(Event::AuthorRegistered {
					author_id: TestAuthor::Bob.into(),
					account_id: 2,
					keys: TestAuthor::Bob.into(),
				})
			);

			// Register again as Alice
			assert_ok!(AuthorMapping::add_association(
				Origin::signed(2),
				TestAuthor::Alice.into()
			));

			assert_eq!(Balances::free_balance(&2), 800);
			assert_eq!(Balances::reserved_balance(&2), 200);
			assert_eq!(
				AuthorMapping::account_id_of(&TestAuthor::Alice.into()),
				Some(2)
			);

			assert_eq!(
				last_event(),
				MetaEvent::AuthorMapping(Event::AuthorRegistered {
					author_id: TestAuthor::Alice.into(),
					account_id: 2,
					keys: TestAuthor::Alice.into(),
				})
			);

			// Should still be registered as Bob as well
			assert_eq!(
				AuthorMapping::account_id_of(&TestAuthor::Bob.into()),
				Some(2)
			);
		})
}

#[test]
fn registered_account_can_clear() {
	ExtBuilder::default()
		.with_balances(vec![(1, 1000)])
		.with_mappings(vec![(TestAuthor::Alice.into(), 1)])
		.build()
		.execute_with(|| {
			assert_ok!(AuthorMapping::clear_association(
				Origin::signed(1),
				TestAuthor::Alice.into()
			));

			assert_eq!(Balances::free_balance(&1), 1000);
			assert_eq!(Balances::reserved_balance(&1), 0);
			assert_eq!(
				AuthorMapping::account_id_of(&TestAuthor::Alice.into()),
				None
			);

			assert_eq!(
				last_event(),
				MetaEvent::AuthorMapping(Event::AuthorDeRegistered {
					author_id: TestAuthor::Alice.into(),
					account_id: 1,
					keys: TestAuthor::Alice.into(),
				})
			);
		})
}

#[test]
fn unregistered_author_cannot_be_cleared() {
	ExtBuilder::default().build().execute_with(|| {
		assert_noop!(
			AuthorMapping::clear_association(Origin::signed(1), TestAuthor::Alice.into()),
			Error::<Runtime>::AssociationNotFound
		);
	})
}

#[test]
fn registered_author_cannot_be_cleared_by_non_owner() {
	ExtBuilder::default()
		.with_balances(vec![(1, 1000)])
		.with_mappings(vec![(TestAuthor::Alice.into(), 1)])
		.build()
		.execute_with(|| {
			assert_noop!(
				AuthorMapping::clear_association(Origin::signed(2), TestAuthor::Alice.into()),
				Error::<Runtime>::NotYourAssociation
			);
		})
}

#[test]
fn registered_author_cannot_be_overwritten() {
	ExtBuilder::default()
		.with_balances(vec![(1, 1000)])
		.with_mappings(vec![(TestAuthor::Alice.into(), 1)])
		.build()
		.execute_with(|| {
			assert_noop!(
				AuthorMapping::add_association(Origin::signed(2), TestAuthor::Alice.into()),
				Error::<Runtime>::AlreadyAssociated
			);
		})
}

#[test]
fn registered_can_rotate() {
	ExtBuilder::default()
		.with_balances(vec![(2, 1000)])
		.with_mappings(vec![(TestAuthor::Bob.into(), 2)])
		.build()
		.execute_with(|| {
			assert_ok!(AuthorMapping::update_association(
				Origin::signed(2),
				TestAuthor::Bob.into(),
				TestAuthor::Charlie.into()
			));

			assert_eq!(AuthorMapping::account_id_of(&TestAuthor::Bob.into()), None);
			assert_eq!(
				AuthorMapping::account_id_of(&TestAuthor::Charlie.into()),
				Some(2)
			);

			// Should still only have paid a single security deposit
			assert_eq!(Balances::free_balance(&2), 900);
			assert_eq!(Balances::reserved_balance(&2), 100);
		})
}

#[test]
fn unregistered_author_cannot_be_rotated() {
	ExtBuilder::default().build().execute_with(|| {
		assert_noop!(
			AuthorMapping::update_association(
				Origin::signed(2),
				TestAuthor::Alice.into(),
				TestAuthor::Bob.into()
			),
			Error::<Runtime>::AssociationNotFound
		);
	})
}

#[test]
fn registered_author_cannot_be_rotated_by_non_owner() {
	ExtBuilder::default()
		.with_balances(vec![(1, 1000)])
		.with_mappings(vec![(TestAuthor::Alice.into(), 1)])
		.build()
		.execute_with(|| {
			assert_noop!(
				AuthorMapping::update_association(
					Origin::signed(2),
					TestAuthor::Alice.into(),
					TestAuthor::Bob.into()
				),
				Error::<Runtime>::NotYourAssociation
			);
		})
}

#[test]
fn rotating_to_the_same_author_id_leaves_registration_in_tact() {
	ExtBuilder::default()
		.with_balances(vec![(1, 1000)])
		.with_mappings(vec![(TestAuthor::Alice.into(), 1)])
		.build()
		.execute_with(|| {
			assert_noop!(
				AuthorMapping::update_association(
					Origin::signed(1),
					TestAuthor::Alice.into(),
					TestAuthor::Alice.into()
				),
				Error::<Runtime>::AlreadyAssociated
			);
		})
}

#[test]
fn eligible_account_can_full_register() {
	ExtBuilder::default()
		.with_balances(vec![(2, 1000)])
		.build()
		.execute_with(|| {
<<<<<<< HEAD
			assert_ok!(AuthorMapping::add_full_association(
=======
			assert_ok!(AuthorMapping::register_keys(
>>>>>>> 781508bf
				Origin::signed(2),
				TestAuthor::Bob.into(),
				TestAuthor::Alice.into(),
			));

			assert_eq!(Balances::free_balance(&2), 900);
			assert_eq!(Balances::reserved_balance(&2), 100);
			assert_eq!(
				AuthorMapping::account_id_of(&TestAuthor::Bob.into()),
				Some(2)
			);

			assert_eq!(
				last_event(),
				MetaEvent::AuthorMapping(Event::AuthorRegistered {
					author_id: TestAuthor::Bob.into(),
					account_id: 2,
					keys: TestAuthor::Alice.into(),
				})
			);
		})
}

#[test]
<<<<<<< HEAD
fn cannot_add_full_association_without_deposit() {
=======
fn cannot_register_keys_without_deposit() {
>>>>>>> 781508bf
	ExtBuilder::default()
		.with_balances(vec![(2, 10)])
		.build()
		.execute_with(|| {
			assert_noop!(
<<<<<<< HEAD
				AuthorMapping::add_full_association(
=======
				AuthorMapping::register_keys(
>>>>>>> 781508bf
					Origin::signed(2),
					TestAuthor::Alice.into(),
					TestAuthor::Bob.into(),
				),
				Error::<Runtime>::CannotAffordSecurityDeposit
			);

			assert_eq!(Balances::free_balance(&2), 10);
			assert_eq!(AuthorMapping::keys_of(&TestAuthor::Alice.into()), None);
		})
}

#[test]
fn double_full_registration_counts_twice_as_much() {
	ExtBuilder::default()
		.with_balances(vec![(2, 1000)])
		.build()
		.execute_with(|| {
			// Register once as Bob
<<<<<<< HEAD
			assert_ok!(AuthorMapping::add_full_association(
=======
			assert_ok!(AuthorMapping::register_keys(
>>>>>>> 781508bf
				Origin::signed(2),
				TestAuthor::Bob.into(),
				TestAuthor::Charlie.into(),
			));

			assert_eq!(Balances::free_balance(&2), 900);
			assert_eq!(Balances::reserved_balance(&2), 100);
			assert_eq!(
				AuthorMapping::account_id_of(&TestAuthor::Bob.into()),
				Some(2)
			);

			assert_eq!(
				last_event(),
				MetaEvent::AuthorMapping(Event::AuthorRegistered {
					author_id: TestAuthor::Bob.into(),
					account_id: 2,
					keys: TestAuthor::Charlie.into(),
				})
			);

			// Register again as Alice
<<<<<<< HEAD
			assert_ok!(AuthorMapping::add_full_association(
=======
			assert_ok!(AuthorMapping::register_keys(
>>>>>>> 781508bf
				Origin::signed(2),
				TestAuthor::Alice.into(),
				TestAuthor::Bob.into(),
			));

			assert_eq!(Balances::free_balance(&2), 800);
			assert_eq!(Balances::reserved_balance(&2), 200);
			assert_eq!(
				AuthorMapping::account_id_of(&TestAuthor::Alice.into()),
				Some(2)
			);

			assert_eq!(
				last_event(),
				MetaEvent::AuthorMapping(Event::AuthorRegistered {
					author_id: TestAuthor::Alice.into(),
					account_id: 2,
					keys: TestAuthor::Bob.into(),
				})
			);

			// Should still be registered as Bob as well
			assert_eq!(
				AuthorMapping::account_id_of(&TestAuthor::Bob.into()),
				Some(2)
			);
		})
}

#[test]
fn full_registered_author_cannot_be_overwritten() {
	ExtBuilder::default()
		.with_balances(vec![(1, 1000)])
		.with_mappings(vec![(TestAuthor::Alice.into(), 1)])
		.build()
		.execute_with(|| {
			assert_noop!(
<<<<<<< HEAD
				AuthorMapping::add_full_association(
=======
				AuthorMapping::register_keys(
>>>>>>> 781508bf
					Origin::signed(2),
					TestAuthor::Alice.into(),
					TestAuthor::Bob.into()
				),
				Error::<Runtime>::AlreadyAssociated
			);
		})
}

<<<<<<< HEAD
// TODO: all the rotated ones but for set_keys instead

=======
>>>>>>> 781508bf
#[test]
fn registered_can_full_rotate() {
	ExtBuilder::default()
		.with_balances(vec![(2, 1000)])
		.with_mappings(vec![(TestAuthor::Bob.into(), 2)])
		.build()
		.execute_with(|| {
			assert_ok!(AuthorMapping::set_keys(
				Origin::signed(2),
				TestAuthor::Bob.into(),
				TestAuthor::Charlie.into(),
				TestAuthor::Charlie.into(),
			));

			assert_eq!(AuthorMapping::account_id_of(&TestAuthor::Bob.into()), None);
			assert_eq!(
				AuthorMapping::account_id_of(&TestAuthor::Charlie.into()),
				Some(2)
			);
			assert_eq!(
				AuthorMapping::keys_of(&TestAuthor::Charlie.into()),
				Some(TestAuthor::Charlie.into())
			);

			// Should still only have paid a single security deposit
			assert_eq!(Balances::free_balance(&2), 900);
			assert_eq!(Balances::reserved_balance(&2), 100);
		})
}

#[test]
fn unregistered_author_cannot_be_full_rotated() {
	ExtBuilder::default().build().execute_with(|| {
		assert_noop!(
			AuthorMapping::set_keys(
				Origin::signed(2),
				TestAuthor::Alice.into(),
				TestAuthor::Bob.into(),
				TestAuthor::Bob.into(),
			),
			Error::<Runtime>::AssociationNotFound
		);
	})
}

#[test]
fn registered_author_cannot_be_full_rotated_by_non_owner() {
	ExtBuilder::default()
		.with_balances(vec![(1, 1000)])
		.with_mappings(vec![(TestAuthor::Alice.into(), 1)])
		.build()
		.execute_with(|| {
			assert_noop!(
				AuthorMapping::set_keys(
					Origin::signed(2),
					TestAuthor::Alice.into(),
					TestAuthor::Bob.into(),
					TestAuthor::Bob.into(),
				),
				Error::<Runtime>::NotYourAssociation
			);
		})
}

#[test]
fn full_rotating_to_the_same_author_id_leaves_registration_in_tact() {
	ExtBuilder::default()
		.with_balances(vec![(1, 1000)])
		.with_mappings(vec![(TestAuthor::Alice.into(), 1)])
		.build()
		.execute_with(|| {
			assert_noop!(
				AuthorMapping::set_keys(
					Origin::signed(1),
					TestAuthor::Alice.into(),
					TestAuthor::Alice.into(),
					TestAuthor::Alice.into(),
				),
				Error::<Runtime>::AlreadyAssociated
			);
		})
}<|MERGE_RESOLUTION|>--- conflicted
+++ resolved
@@ -295,11 +295,7 @@
 		.with_balances(vec![(2, 1000)])
 		.build()
 		.execute_with(|| {
-<<<<<<< HEAD
-			assert_ok!(AuthorMapping::add_full_association(
-=======
 			assert_ok!(AuthorMapping::register_keys(
->>>>>>> 781508bf
 				Origin::signed(2),
 				TestAuthor::Bob.into(),
 				TestAuthor::Alice.into(),
@@ -324,21 +320,13 @@
 }
 
 #[test]
-<<<<<<< HEAD
-fn cannot_add_full_association_without_deposit() {
-=======
 fn cannot_register_keys_without_deposit() {
->>>>>>> 781508bf
 	ExtBuilder::default()
 		.with_balances(vec![(2, 10)])
 		.build()
 		.execute_with(|| {
 			assert_noop!(
-<<<<<<< HEAD
-				AuthorMapping::add_full_association(
-=======
 				AuthorMapping::register_keys(
->>>>>>> 781508bf
 					Origin::signed(2),
 					TestAuthor::Alice.into(),
 					TestAuthor::Bob.into(),
@@ -358,11 +346,7 @@
 		.build()
 		.execute_with(|| {
 			// Register once as Bob
-<<<<<<< HEAD
-			assert_ok!(AuthorMapping::add_full_association(
-=======
 			assert_ok!(AuthorMapping::register_keys(
->>>>>>> 781508bf
 				Origin::signed(2),
 				TestAuthor::Bob.into(),
 				TestAuthor::Charlie.into(),
@@ -385,11 +369,7 @@
 			);
 
 			// Register again as Alice
-<<<<<<< HEAD
-			assert_ok!(AuthorMapping::add_full_association(
-=======
 			assert_ok!(AuthorMapping::register_keys(
->>>>>>> 781508bf
 				Origin::signed(2),
 				TestAuthor::Alice.into(),
 				TestAuthor::Bob.into(),
@@ -427,11 +407,7 @@
 		.build()
 		.execute_with(|| {
 			assert_noop!(
-<<<<<<< HEAD
-				AuthorMapping::add_full_association(
-=======
 				AuthorMapping::register_keys(
->>>>>>> 781508bf
 					Origin::signed(2),
 					TestAuthor::Alice.into(),
 					TestAuthor::Bob.into()
@@ -441,11 +417,6 @@
 		})
 }
 
-<<<<<<< HEAD
-// TODO: all the rotated ones but for set_keys instead
-
-=======
->>>>>>> 781508bf
 #[test]
 fn registered_can_full_rotate() {
 	ExtBuilder::default()
